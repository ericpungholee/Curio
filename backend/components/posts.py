--- conflicted
+++ resolved
@@ -1,6 +1,5 @@
 from flask import Blueprint, request, jsonify
-<<<<<<< HEAD
-from .auth import supabase, get_user_id_from_token
+from .common import supabase, get_user_id_from_token
 
 posts_bp = Blueprint("posts", __name__)
 
@@ -8,7 +7,8 @@
 @posts_bp.route("/create-post", methods=["POST"])
 def create_post():
     """Create a new post"""
-    user_id = get_user_id_from_token()
+    # Get the current logged-in user's ID
+    user_id = get_user_id_from_token(request)
     if not user_id:
         return jsonify({"error": "Unauthorized"}), 401
     
@@ -189,27 +189,4 @@
         return jsonify({"post": post}), 200
     except Exception as e:
         print(f"Error getting post: {e}")
-        return jsonify({"error": f"Failed to get post: {str(e)}"}), 500
-=======
-from .common import supabase, get_user_id_from_token
-
-posts_bp = Blueprint("posts", __name__)
-
-@posts_bp.route("/create-post", methods=["POST"])
-def create_post():
-    # Get the current logged-in user's ID
-    user_id = get_user_id_from_token(request)
-    if not user_id:
-        return jsonify({"error": "Unauthorized"}), 401
-    
-    body = request.get_json()
-    
-    result = supabase.table("posts").insert({
-        "author_id": user_id,
-        "title": body.get("title", "Default Title"),
-        "content": body.get("content", "Default Content"),
-        "likes": 0
-    }).execute()
-
-    return jsonify({"post": result.data[0]}), 201
->>>>>>> fbb7933a
+        return jsonify({"error": f"Failed to get post: {str(e)}"}), 500