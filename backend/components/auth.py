--- conflicted
+++ resolved
@@ -3,30 +3,6 @@
 
 auth_bp = Blueprint("auth", __name__)
 
-<<<<<<< HEAD
-# Supabase client
-SUPABASE_URL = os.getenv("SUPABASE_URL")
-SUPABASE_KEY = os.getenv("SUPABASE_KEY")
-JWT_SECRET = os.getenv("SUPABASE_JWT_SECRET")
-supabase: Client = create_client(SUPABASE_URL, SUPABASE_KEY)
-
-def get_user_id_from_token():
-    auth_header = request.headers.get("Authorization")
-    if not auth_header or not auth_header.startswith("Bearer "):
-        return None
-    token = auth_header.split(" ")[1]
-    try:
-        # Use Supabase's built-in JWT verification
-        response = supabase.auth.get_user(token)
-        if response.user:
-            return response.user.id
-    except Exception as e:
-        print(f"JWT verification error: {e}")
-        return None
-    return None
-
-=======
->>>>>>> fbb7933a
 
 @auth_bp.route("/register", methods=["POST"])
 def register():
@@ -34,24 +10,15 @@
         body = request.get_json()
         if not body:
             return jsonify({"error": "Request body is required"}), 400
-<<<<<<< HEAD
-    except Exception as e:
-        if "Content-Type" in str(e):
-            return jsonify({"error": "Request body is required"}), 400
-=======
     except Exception:
->>>>>>> fbb7933a
         return jsonify({"error": "Request body is required"}), 400
     
     try:
         email = body.get("email")
         password = body.get("password")
         username = body.get("username")
-<<<<<<< HEAD
-=======
         firstName = body.get("firstName")
         lastName = body.get("lastName")
->>>>>>> fbb7933a
 
         if not email or not password or not username:
             return jsonify({"error": "Email, password, and username are required"}), 400
@@ -70,13 +37,9 @@
             "password": password,
             "options": {
                 "data": {
-<<<<<<< HEAD
-                    "username": username
-=======
                     "username": username,
                     "firstName": firstName or "",
                     "lastName": lastName or ""
->>>>>>> fbb7933a
                 }
             }
         })
@@ -88,8 +51,6 @@
         if resp.user is None:
             return jsonify({"error": "Signup failed"}), 400
 
-<<<<<<< HEAD
-=======
         # Create profile record after successful signup
         try:
             profile_data = {
@@ -107,7 +68,6 @@
         except Exception as profile_error:
             print(f"Profile creation error: {profile_error}")
 
->>>>>>> fbb7933a
         return jsonify({
             "message": "Registered successfully. Check your email.",
             "user_id": resp.user.id,
@@ -124,13 +84,7 @@
         body = request.get_json()
         if not body:
             return jsonify({"error": "Request body is required"}), 400
-<<<<<<< HEAD
-    except Exception as e:
-        if "Content-Type" in str(e):
-            return jsonify({"error": "Request body is required"}), 400
-=======
     except Exception:
->>>>>>> fbb7933a
         return jsonify({"error": "Request body is required"}), 400
     
     try:
@@ -140,12 +94,6 @@
         if not email or not password:
             return jsonify({"error": "Email and password are required"}), 400
 
-<<<<<<< HEAD
-        resp = supabase.auth.sign_in_with_password({
-            "email": email,
-            "password": password
-        })
-=======
         def login_call():
             return supabase.auth.sign_in_with_password({
                 "email": email,
@@ -153,7 +101,6 @@
             })
         
         resp = retry_supabase_auth_call(login_call)
->>>>>>> fbb7933a
         
         # Check if response has errors
         if hasattr(resp, 'error') and resp.error:
@@ -246,61 +193,6 @@
     except Exception as e:
         return jsonify({"error": f"Failed to check username: {str(e)}"}), 500
 
-
-
-@auth_bp.route("/profile", methods=["PUT"])
-def update_profile():
-    user_id = get_user_id_from_token()
-    if not user_id:
-        return jsonify({"error": "Unauthorized"}), 401
-
-    body = request.get_json()
-    username = body.get("username")
-    bio = body.get("bio")
-
-    # If username is being updated, check if it's unique
-    if username:
-        try:
-            existing_user = supabase.table("profiles").select("username").eq("username", username).neq("id", user_id).execute()
-            if existing_user.data:
-                return jsonify({"error": "Username already taken"}), 400
-        except Exception as e:
-            print(f"Error checking username: {e}")
-            return jsonify({"error": "Failed to check username availability"}), 500
-
-    # Update profile
-    update_data = {}
-    if username:
-        update_data["username"] = username
-    if bio is not None:
-        update_data["bio"] = bio
-
-    if update_data:
-        result = supabase.table("profiles").update(update_data).eq("id", user_id).execute()
-        if result.data:
-            return jsonify({"message": "Profile updated successfully", "profile": result.data[0]})
-        else:
-            return jsonify({"error": "Failed to update profile"}), 500
-    else:
-        return jsonify({"error": "No fields to update"}), 400
-
-@auth_bp.route("/check-username", methods=["POST"])
-def check_username():
-    body = request.get_json()
-    username = body.get("username")
-
-    if not username:
-        return jsonify({"error": "Username is required"}), 400
-
-    try:
-        existing_user = supabase.table("profiles").select("username").eq("username", username).execute()
-        if existing_user.data:
-            return jsonify({"available": False, "message": "Username already taken"}), 200
-        else:
-            return jsonify({"available": True, "message": "Username is available"}), 200
-    except Exception as e:
-        return jsonify({"error": f"Failed to check username: {str(e)}"}), 500
-
 @auth_bp.route("/profile/upload-pic", methods=["POST"])
 def upload_profile_pic():
     user_id = get_user_id_from_token()
