import './App.css'
import { useCallback, useState, useEffect } from 'react'
import ReactFlow, {
  Background,
  Handle,
  Position,
  addEdge,
  useNodesState,
  useEdgesState,
  type Edge,
  type Connection,
  type Node,
} from 'reactflow'
import 'reactflow/dist/style.css'
import Signup from './Signup'
import Login from './Login'
import Profile from './Profile'
import CreatePost from './CreatePost'

// Types
interface PostData {
  id?: string
  avatar?: string
  name?: string
  username?: string
  email?: string
  content: string
  image?: string | null
  image_url?: string
  title?: string
  created_at?: string
  likes_count?: number
  is_liked?: boolean
  author_id?: string
  comments?: Comment[]
}

interface Comment {
  id: string
  post_id: string
  author_id: string
  content: string
  created_at: string
  profiles?: {
    username: string
  }
  likes_count?: number
  is_liked?: boolean
}

interface PostCardNodeProps {
  data: PostData
}

interface ModalProps {
  isOpen: boolean
  onClose: () => void
  postData: PostData | null
  onBackToHome?: () => void
}

interface EdgeOverlayProps {
  isOpen: boolean
  onClose: () => void
  relationship: string
  similarity: number
  post1Id?: string
  post2Id?: string
  onBackToHome?: () => void
}

// Edge Overlay Component
const EdgeOverlay = ({ isOpen, onClose, relationship, similarity, post1Id, post2Id, onBackToHome }: EdgeOverlayProps) => {
  const [relationshipDetails, setRelationshipDetails] = useState<any>(null)
  const [isLoading, setIsLoading] = useState(false)

  useEffect(() => {
    if (isOpen && post1Id && post2Id) {
      fetchRelationshipDetails()
    }
  }, [isOpen, post1Id, post2Id])

  const fetchRelationshipDetails = async () => {
    setIsLoading(true)
    const token = localStorage.getItem('access_token')
    
    try {
      const response = await fetch('/api/graph/relationship-details', {
        method: 'POST',
        headers: {
          'Content-Type': 'application/json',
          ...(token && { 'Authorization': `Bearer ${token}` })
        },
        body: JSON.stringify({
          post1_id: post1Id,
          post2_id: post2Id
        })
      })
      
      if (response.ok) {
        const data = await response.json()
        setRelationshipDetails(data)
      }
    } catch (error) {
      console.error('Error fetching relationship details:', error)
    } finally {
      setIsLoading(false)
    }
  }

  const handleCurioClick = () => {
    onClose() // Just close the overlay, don't navigate
  }

  if (!isOpen) return null

  return (
    <div className="post-detail-modal-overlay" onClick={onClose}>
      {/* Floating Logo - close overlay when clicked */}
      <div className="floating-logo" onClick={handleCurioClick}>
        <img src="/curio.png" alt="Curio Logo" className="logo" />
      </div>
      <div className="post-detail-modal" onClick={(e) => e.stopPropagation()}>
        <div className="post-detail-header">
          <h2 className="post-detail-title">Relationship Analysis</h2>
          <button 
            className="post-detail-close-btn"
            onClick={onClose}
            aria-label="Close"
          >
            ×
          </button>
        </div>
        
        {isLoading ? (
          <div className="comments-loading">
            <div className="loading-spinner"></div>
            <p>AI is analyzing the relationship...</p>
          </div>
        ) : relationshipDetails ? (
          <>
            <div className="post-detail-content">
              <div className="post-detail-footer" style={{ marginBottom: '20px' }}>
                <div className="similarity-badge">
                  Similarity Score: {(similarity * 100).toFixed(1)}%
                </div>
              </div>

              {relationshipDetails.analysis && (
                                 <div className="relationship-section" style={{ 
                   background: 'rgba(255, 255, 255, 0.05)', 
                   padding: '20px', 
                   borderRadius: '12px',
                   marginBottom: '20px'
                 }}>
                   <h3 className="relationship-subtitle" style={{ marginBottom: '15px', color: '#fff' }}>
                     AI Analysis
                   </h3>
                  <div 
                    className="relationship-text" 
                    style={{ 
                      whiteSpace: 'pre-wrap', 
                      lineHeight: '1.8',
                      fontSize: '14px',
                      color: 'rgba(255, 255, 255, 0.9)'
                    }}
                  >
                    {relationshipDetails.analysis}
                  </div>
                </div>
              )}
              
              <div className="relationship-posts-preview">
                <div className="relationship-post-card">
                  <div className="relationship-post-header">
                    <div className="relationship-post-avatar">
                      {relationshipDetails.post1.username?.charAt(0).toUpperCase() || '?'}
                    </div>
                    <div className="relationship-post-info">
                      <strong>{relationshipDetails.post1.username || 'Unknown'}</strong>
                      <span style={{ fontSize: '12px', opacity: 0.7, marginLeft: '8px' }}>({relationshipDetails.post1.label || 'Post 1'})</span>
                    </div>
                  </div>
                  <h4 className="relationship-post-title">{relationshipDetails.post1.title || 'No title'}</h4>
                  <p className="relationship-post-content-preview">{relationshipDetails.post1.content_preview}</p>
                </div>
                
                <div className="relationship-posts-connector">→</div>
                
                <div className="relationship-post-card">
                  <div className="relationship-post-header">
                    <div className="relationship-post-avatar">
                      {relationshipDetails.post2.username?.charAt(0).toUpperCase() || '?'}
                    </div>
                    <div className="relationship-post-info">
                      <strong>{relationshipDetails.post2.username || 'Unknown'}</strong>
                      <span style={{ fontSize: '12px', opacity: 0.7, marginLeft: '8px' }}>({relationshipDetails.post2.label || 'Post 2'})</span>
                    </div>
                  </div>
                  <h4 className="relationship-post-title">{relationshipDetails.post2.title || 'No title'}</h4>
                  <p className="relationship-post-content-preview">{relationshipDetails.post2.content_preview}</p>
                </div>
              </div>
            </div>
          </>
        ) : null}
      </div>
    </div>
  )
}

// Modal component for full card view
const PostModal = ({ isOpen, onClose, postData, onBackToHome }: ModalProps) => {
  const [comments, setComments] = useState<Comment[]>([])
  const [newComment, setNewComment] = useState('')
  const [isSubmittingComment, setIsSubmittingComment] = useState(false)
  const [isLoadingComments, setIsLoadingComments] = useState(false)
  const [currentPost, setCurrentPost] = useState<PostData | null>(null)
  const [likesCount, setLikesCount] = useState(0)
  const [isLiked, setIsLiked] = useState(false)

  useEffect(() => {
    if (isOpen && postData) {
      setCurrentPost(postData)
      setLikesCount(postData.likes_count || 0)
      setIsLiked(postData.is_liked || false)
      if (postData.id) {
        fetchComments(postData.id)
      }
    }
  }, [isOpen, postData])

  const fetchComments = async (postId: string) => {
    // Comments are now visible to everyone, including non-logged-in users
    const token = localStorage.getItem('access_token')

    setIsLoadingComments(true)
    try {
      const headers: HeadersInit = {
        'Content-Type': 'application/json',
      }
      // Only add Authorization header if token exists
      if (token) {
        headers['Authorization'] = `Bearer ${token}`
      }

      const response = await fetch(`/api/post/post/${postId}`, {
        method: 'GET',
        headers,
      })

      if (response.ok) {
        const data = await response.json()
        setComments(data.post.comments || [])
        setLikesCount(data.post.likes_count || 0)
        setIsLiked(data.post.is_liked || false)
        
        // Update currentPost with profile data if available
        if (data.post.profiles) {
          setCurrentPost(prev => prev ? {
            ...prev,
            username: data.post.profiles.username || prev.username,
            email: data.post.profiles.email || prev.email,
            avatar: data.post.profiles.profile_pic_url || prev.avatar
          } : prev)
        }
      }
    } catch (error) {
      console.error('Error fetching comments:', error)
    } finally {
      setIsLoadingComments(false)
    }
  }

  const handleLikePost = async () => {
    if (!currentPost?.id) return

    const token = localStorage.getItem('access_token')
    if (!token) {
      alert('Please log in to like posts')
      return
    }

    try {
      const response = await fetch(`/api/post/like-post/${currentPost.id}`, {
        method: 'POST',
        headers: {
          'Authorization': `Bearer ${token}`,
          'Content-Type': 'application/json',
        },
      })

      if (response.ok) {
        const data = await response.json()
        setIsLiked(data.liked)
        setLikesCount(prev => data.liked ? prev + 1 : prev - 1)
      }
    } catch (error) {
      console.error('Error liking post:', error)
    }
  }

  const handleSubmitComment = async () => {
    if (!currentPost?.id || !newComment.trim()) return

    const token = localStorage.getItem('access_token')
    if (!token) {
      alert('Please log in to comment')
      return
    }

    setIsSubmittingComment(true)
    try {
      const response = await fetch(`/api/post/comment/${currentPost.id}`, {
        method: 'POST',
        headers: {
          'Authorization': `Bearer ${token}`,
          'Content-Type': 'application/json',
        },
        body: JSON.stringify({
          content: newComment.trim()
        }),
      })

      if (response.ok) {
        const data = await response.json()
        setComments(prev => [...prev, data.comment])
        setNewComment('')
      }
    } catch (error) {
      console.error('Error submitting comment:', error)
    } finally {
      setIsSubmittingComment(false)
    }
  }

  const handleDeleteComment = async (commentId: string) => {
    const token = localStorage.getItem('access_token')
    if (!token) return

    try {
      const response = await fetch(`/api/post/comment/${commentId}`, {
        method: 'DELETE',
        headers: {
          'Authorization': `Bearer ${token}`,
          'Content-Type': 'application/json',
        },
      })

      if (response.ok) {
        setComments(prev => prev.filter(c => c.id !== commentId))
      }
    } catch (error) {
      console.error('Error deleting comment:', error)
    }
  }

  const handleClose = () => {
    setComments([])
    setNewComment('')
    setCurrentPost(null)
    onClose()
  }

  if (!isOpen || !currentPost) return null

  const getAvatar = (username?: string, avatar?: string) => {
    if (avatar && avatar.startsWith('http')) {
      return <img src={avatar} alt={username || 'User'} style={{ width: '100%', height: '100%', borderRadius: '50%', objectFit: 'cover' }} />
    }
    if (!username) return '👤'
    return username.charAt(0).toUpperCase()
  }

  const handleCurioClick = () => {
    handleClose() // Just close the modal, don't navigate
  }

  return (
    <div className="post-detail-modal-overlay" onClick={handleClose}>
      {/* Floating Logo - close modal when clicked */}
      <div className="floating-logo" onClick={handleCurioClick}>
        <img src="/curio.png" alt="Curio Logo" className="logo" />
      </div>
      <div className="post-detail-modal" onClick={(e) => e.stopPropagation()}>
        <div className="post-detail-header">
          <h2 className="post-detail-title">{currentPost.title || currentPost.content.substring(0, 50)}</h2>
          <button 
            className="post-detail-close-btn"
            onClick={handleClose}
            aria-label="Close"
          >
            ×
          </button>
        </div>
        
        <div className="post-detail-user-info">
          <div className="post-detail-avatar">{getAvatar(currentPost.username, currentPost.avatar)}</div>
          <div>
            <strong>{currentPost.username || 'User'}</strong>
            {currentPost.email && <span className="post-detail-username">{currentPost.email}</span>}
          </div>
        </div>
        
        {(currentPost.image_url || currentPost.image) && (
          <div className="post-detail-image">
            <img 
              src={currentPost.image_url || currentPost.image || ''} 
              alt={currentPost.title || "Post"}
              loading="lazy"
              style={{ 
                maxWidth: '100%', 
                height: 'auto', 
                width: 'auto',
                maxHeight: '70vh',
                objectFit: 'contain',
                display: 'block'
              }}
              onError={(e) => {
                e.currentTarget.style.display = 'none'
              }}
            />
          </div>
        )}
        
        <div className="post-detail-content">
          <p className="post-detail-text">{currentPost.content}</p>
          <div className="post-detail-footer">
            <div className="post-detail-actions">
              <button
                className={`post-like-btn ${isLiked ? 'liked' : ''}`}
                onClick={handleLikePost}
                aria-label={isLiked ? 'Unlike post' : 'Like post'}
              >
                <svg width="18" height="18" viewBox="0 0 24 24" fill="none" stroke="currentColor" strokeWidth="2">
                  <path d="M20.84 4.61a5.5 5.5 0 0 0-7.78 0L12 5.67l-1.06-1.06a5.5 5.5 0 0 0-7.78 7.78l1.06 1.06L12 21.23l7.78-7.78 1.06-1.06a5.5 5.5 0 0 0 0-7.78z"/>
                </svg>
                <span>{likesCount}</span>
              </button>
            </div>
            <div className="post-detail-meta">
              <span className="post-detail-date">
                {currentPost.created_at ? new Date(currentPost.created_at).toLocaleDateString('en-US', {
                  year: 'numeric',
                  month: 'long',
                  day: 'numeric'
                }) : ''}
              </span>
            </div>
          </div>
        </div>

        <div className="comments-section">
          <h3 className="comments-title">Comments ({comments.length})</h3>
          
          <div className="add-comment-form">
            <textarea
              className="comment-input"
              placeholder="Write a comment..."
              value={newComment}
              onChange={(e) => setNewComment(e.target.value)}
              rows={3}
              disabled={isSubmittingComment}
            />
            <button
              className="comment-submit-btn"
              onClick={handleSubmitComment}
              disabled={!newComment.trim() || isSubmittingComment}
            >
              {isSubmittingComment ? 'Posting...' : 'Post Comment'}
            </button>
          </div>

          <div className="comments-list">
            {isLoadingComments ? (
              <div className="comments-loading">
                <div className="loading-spinner"></div>
                <p>Loading comments...</p>
              </div>
            ) : comments.length > 0 ? (
              comments.map((comment) => (
                <div key={comment.id} className="comment-item">
                  <div className="comment-header">
                    <span className="comment-author">
                      @{comment.profiles?.username || 'Unknown'}
                    </span>
                    <span className="comment-date">
                      {new Date(comment.created_at).toLocaleDateString('en-US', {
                        month: 'short',
                        day: 'numeric',
                        hour: '2-digit',
                        minute: '2-digit'
                      })}
                    </span>
                    <button
                      className="comment-delete-btn"
                      onClick={() => handleDeleteComment(comment.id)}
                      aria-label="Delete comment"
                    >
                      <svg width="14" height="14" viewBox="0 0 24 24" fill="none" stroke="currentColor" strokeWidth="2">
                        <path d="M3 6h18M19 6v14a2 2 0 0 1-2 2H7a2 2 0 0 1-2-2V6m3 0V4a2 2 0 0 1 2-2h4a2 2 0 0 1 2 2v2"/>
                      </svg>
                    </button>
                  </div>
                  <p className="comment-content">{comment.content}</p>
                </div>
              ))
            ) : (
              <div className="no-comments">
                <p>No comments yet. Be the first to comment!</p>
              </div>
            )}
          </div>
        </div>
      </div>
    </div>
  )
}

// Custom node component that looks like a Twitter post card
const PostCardNode = ({ data }: PostCardNodeProps) => {
  const isQueryNode = data.id === 'query_node' || data.id === 'query-root' || data.is_query
  const nodeTitle = data.title || data.content?.substring(0, 50) || 'Post'
  
  // Truncate content to max 150 characters for display
  const truncatedContent = data.content?.length > 150 
    ? data.content.substring(0, 150) + '...' 
    : data.content

  const renderAvatar = () => {
    if (isQueryNode) {
      return (
        <svg width="24" height="24" viewBox="0 0 24 24" fill="none" stroke="currentColor" strokeWidth="2" strokeLinecap="round" strokeLinejoin="round">
          <circle cx="11" cy="11" r="8"/>
          <path d="m21 21-4.35-4.35"/>
        </svg>
      )
    }
    if (data.avatar && data.avatar.startsWith('http')) {
      return <img src={data.avatar} alt={data.username || 'User'} style={{ width: '100%', height: '100%', borderRadius: '50%', objectFit: 'cover' }} />
    }
    return data.username?.charAt(0).toUpperCase() || '👤'
  }

  return (
    <div className="post-card-node">
      <Handle type="target" position={Position.Top} id="a" />
      <Handle type="target" position={Position.Left} id="b" />
      <Handle type="source" position={Position.Right} id="c" />
      <Handle type="source" position={Position.Bottom} id="d" />
      
      <div className="post-header">
        <div className="post-avatar">
          {renderAvatar()}
        </div>
        <div className="post-user-info">
          <strong>{data.username || 'User'}</strong>
        </div>
      </div>
      {isQueryNode ? (
        <div className="post-title">{nodeTitle}</div>
      ) : (
        <>
          {data.title && <div className="post-title">{data.title}</div>}
          <div className="post-content">{truncatedContent}</div>
        </>
      )}
      {!isQueryNode && (data.image_url || data.image) && (
        <div className="post-image">
          <img src={data.image_url || data.image || ''} alt="Post" />
        </div>
      )}
<<<<<<< HEAD
      {!isQueryNode && (
        <div className="post-footer">
          <button className="post-action">
            <svg width="16" height="16" viewBox="0 0 24 24" fill="none" stroke="currentColor" strokeWidth="2">
              <path d="M20.84 4.61a5.5 5.5 0 0 0-7.78 0L12 5.67l-1.06-1.06a5.5 5.5 0 0 0-7.78 7.78l1.06 1.06L12 21.23l7.78-7.78 1.06-1.06a5.5 5.5 0 0 0 0-7.78z"/>
            </svg>
            {data.likes_count || 0}
          </button>
        </div>
      )}
=======
      <div className="post-footer">
        <button className="post-action">
          <svg width="16" height="16" viewBox="0 0 24 24" fill="none" stroke="currentColor" strokeWidth="2">
            <path d="M20.84 4.61a5.5 5.5 0 0 0-7.78 0L12 5.67l-1.06-1.06a5.5 5.5 0 0 0-7.78 7.78l1.06 1.06L12 21.23l7.78-7.78 1.06-1.06a5.5 5.5 0 0 0 0-7.78z" />
          </svg>
          12
        </button>
        <button className="post-action">
          <svg width="16" height="16" viewBox="0 0 24 24" fill="none" stroke="currentColor" strokeWidth="2">
            <path d="M21 15a2 2 0 0 1-2 2H7l-4 4V5a2 2 0 0 1 2-2h14a2 2 0 0 1 2 2z" />
          </svg>
          5
        </button>
      </div>
>>>>>>> d84972e7
    </div>
  )
}

// Constants
const NODE_TYPES = {
  postCard: PostCardNode,
} as const

<<<<<<< HEAD
=======
// Center coordinates to center nodes on screen
const CENTER_X = 400
const CENTER_Y = 300

const INITIAL_NODES: Node[] = [
  {
    id: '1',
    type: 'postCard',
    position: { x: CENTER_X - 350, y: CENTER_Y - 200 },
    data: {
      avatar: '👤',
      name: 'John Doe',
      username: 'johndoe',
      content: 'Just shipped a new feature! 🚀 The team worked incredibly hard on this one. #webdev #coding',
      image: 'https://images.unsplash.com/photo-1558494949-ef010cbdcc31?w=800&h=600&fit=crop',
    },
  },
  {
    id: '2',
    type: 'postCard',
    position: { x: CENTER_X + 200, y: CENTER_Y - 200 },
    data: {
      avatar: '👨‍💻',
      name: 'Jane Smith',
      username: 'janesmith',
      content: 'Love working with React Flow! The customization options are amazing. What libraries are you using this week?',
      image: null,
    },
  },
  {
    id: '3',
    type: 'postCard',
    position: { x: CENTER_X - 350, y: CENTER_Y + 150 },
    data: {
      avatar: '🧑‍💼',
      name: 'Bob Wilson',
      username: 'bobwilson',
      content: 'Data visualization is the future! 📊 Creating beautiful graphs and interactive dashboards.',
      image: null,
    },
  },
  {
    id: '4',
    type: 'postCard',
    position: { x: CENTER_X + 200, y: CENTER_Y + 150 },
    data: {
      avatar: '👩‍🎨',
      name: 'Alice Johnson',
      username: 'alicej',
      content: 'Typography matters more than people think. Good design is invisible, bad design is everywhere! ✨',
      image: null,
    },
  },
]

const INITIAL_EDGES: Edge[] = [
  {
    id: 'e1-2',
    source: '1',
    target: '2',
    style: { stroke: '#ffffff', strokeWidth: 4, opacity: 1 },
  },
  {
    id: 'e1-3',
    source: '1',
    target: '3',
    style: { stroke: '#ffffff', strokeWidth: 4, opacity: 1 },
  },
  {
    id: 'e2-4',
    source: '2',
    target: '4',
    style: { stroke: '#ffffff', strokeWidth: 4, opacity: 1 },
  },
  {
    id: 'e3-4',
    source: '3',
    target: '4',
    style: { stroke: '#ffffff', strokeWidth: 4, opacity: 1 },
  },
]

>>>>>>> d84972e7
function App() {
  const [nodes, setNodes, onNodesChange] = useNodesState([])
  const [edges, setEdges, onEdgesChange] = useEdgesState([])
  const [isModalOpen, setIsModalOpen] = useState(false)
  const [selectedPost, setSelectedPost] = useState<PostData | null>(null)
  const [currentPage, setCurrentPage] = useState<'home' | 'signup' | 'login' | 'profile' | 'create-post'>('home')
  const [isLoggedIn, setIsLoggedIn] = useState(false)
  const [isLoading, setIsLoading] = useState(true)
  const [searchQuery, setSearchQuery] = useState('')
  const [isSearching, setIsSearching] = useState(false)
  const [edgeOverlay, setEdgeOverlay] = useState({ 
    isOpen: false, 
    relationship: '', 
    similarity: 0,
    post1Id: '',
    post2Id: ''
  })

  const onConnect = useCallback(
    (params: Connection) => setEdges((eds) => addEdge(params, eds)),
    [setEdges]
  )

  const handleCardClick = useCallback((postData: PostData) => {
    setSelectedPost(postData)
    setIsModalOpen(true)
  }, [])

  const handleCloseModal = useCallback(() => {
    setIsModalOpen(false)
    setSelectedPost(null)
  }, [])

  const onNodeClick = useCallback((_event: React.MouseEvent, node: Node) => {
    // Don't allow clicking on query nodes
    if (node.id === 'query_node' || node.id === 'query-root') {
      return
    }
    
    if (node.type === 'postCard') {
      handleCardClick(node.data as PostData)
    }
  }, [handleCardClick])

  const onEdgeClick = useCallback((_event: React.MouseEvent, edge: Edge) => {
    // Don't show relationship details for edges connected to query node
    if (edge.source === 'query_node' || edge.target === 'query_node') {
      return
    }
    
    const edgeData = edge.data as { relationship: string, similarity: number }
    if (edgeData) {
      setEdgeOverlay({
        isOpen: true,
        relationship: edgeData.relationship,
        similarity: edgeData.similarity,
        post1Id: edge.source,
        post2Id: edge.target
      })
    }
  }, [])

  const handleCloseEdgeOverlay = useCallback(() => {
    setEdgeOverlay({ 
      isOpen: false, 
      relationship: '', 
      similarity: 0,
      post1Id: '',
      post2Id: ''
    })
  }, [])

  const handleNavigateToSignup = useCallback(() => {
    setCurrentPage('signup')
  }, [])

  const handleNavigateToLogin = useCallback(() => {
    setCurrentPage('login')
  }, [])

  const handleBackToHome = useCallback(() => {
    setCurrentPage('home')
    setNodes([])
    setEdges([])
    setSearchQuery('')
  }, [setNodes, setEdges])

  const handleSignupSuccess = useCallback(() => {
    setCurrentPage('login')
  }, [])

  const handleLogin = useCallback(() => {
    setIsLoggedIn(true)
    setCurrentPage('home')
  }, [])

  const handleLogout = useCallback(async () => {
    const token = localStorage.getItem('access_token')
    
    if (token) {
      try {
        await fetch('/api/auth/logout', {
          method: 'POST',
          headers: {
            'Authorization': `Bearer ${token}`,
            'Content-Type': 'application/json',
          },
        })
      } catch (error) {
        console.error('Logout API call failed:', error)
      }
    }
    
    localStorage.removeItem('access_token')
    localStorage.removeItem('user_id')
    setIsLoggedIn(false)
    setCurrentPage('home')
  }, [])

  const handleNavigateToProfile = useCallback(() => {
    setCurrentPage('profile')
  }, [])

  const handleNavigateToCreatePost = useCallback(() => {
    setCurrentPage('create-post')
  }, [])

  const handlePostCreated = useCallback(() => {
    setCurrentPage('home')
    loadGraphData()
  }, [])

  const loadGraphData = useCallback(async (query?: string) => {
    const token = localStorage.getItem('access_token')
    
    try {
      // Only search if query is provided
      if (!query || !query.trim()) {
        // Clear the graph when no search
        setNodes([])
        setEdges([])
        return
      }
      
      // Perform semantic search
      setIsSearching(true)
      const response = await fetch('/api/graph/semantic-search', {
        method: 'POST',
        headers: {
          'Content-Type': 'application/json',
          ...(token && { 'Authorization': `Bearer ${token}` })
        },
                     body: JSON.stringify({ 
             query, 
             limit: 50, 
             threshold: 0.25,  // Low threshold to allow typos and handle semantic variations
             edge_threshold: 0.40  // Lower threshold for more connections
           })
      })
      
      if (response.ok) {
        const data = await response.json()
        
        // Check if there are no results
        if (data.posts.length === 0) {
          setNodes([])
          setEdges([])
          return
        }
        
        // Separate query node from posts
        const queryNode = data.posts.find((post: any) => post.id === 'query_node' || post.is_query)
        const actualPosts = data.posts.filter((post: any) => post.id !== 'query_node' && !post.is_query)
        
        // Create nodes from posts with force-directed layout
        const numPosts = actualPosts.length
        const graphNodes: Node[] = actualPosts.map((post: any, index: number) => {
          const profiles = post.profiles || {}
          
          // Force-directed layout with some randomness
          const angle = (index / numPosts) * 2 * Math.PI
          const radius = 300 + Math.random() * 200
          const x = Math.cos(angle) * radius + 400 + Math.random() * 100
          const y = Math.sin(angle) * radius + 300 + Math.random() * 100
          
          return {
            id: post.id,
            type: 'postCard',
            position: { x, y },
            data: {
              id: post.id,
              username: profiles.username || 'User',
              email: profiles.email,
              avatar: profiles.profile_pic_url,
              content: post.content,
              image_url: post.image_url,
              title: post.title,
              created_at: post.created_at,
              likes_count: post.likes_count || 0,
              is_liked: post.is_liked || false,
              author_id: post.author_id
            }
          }
        })
        
        // Add query node at the center if it exists
        if (queryNode) {
          const queryNodeElement: Node = {
            id: queryNode.id,
            type: 'postCard',
            position: { x: 400, y: 100 },
            data: {
              id: queryNode.id,
              username: 'Query',
              title: queryNode.title,
              content: queryNode.content,
              likes_count: 0,
              is_liked: false
            }
          }
          graphNodes.unshift(queryNodeElement)
        }
        
        // Create edges with relationship data
        const graphEdges: Edge[] = data.edges.map((edge: any) => ({
          id: edge.id,
          source: edge.source,
          target: edge.target,
            style: { 
            stroke: '#ffffff', 
            strokeWidth: edge.source === 'query-root' ? 3 : Math.max(2, edge.similarity * 4), 
            opacity: Math.max(0.5, edge.similarity)
          },
          data: {
            relationship: edge.relationship,
            similarity: edge.similarity
          }
        }))
        
        setNodes(graphNodes)
        setEdges(graphEdges)
      }
    } catch (error) {
      console.error('Error loading graph data:', error)
    } finally {
      setIsSearching(false)
    }
  }, [setNodes, setEdges])

  const handleSearch = useCallback(() => {
    if (searchQuery.trim()) {
      loadGraphData(searchQuery)
    }
  }, [searchQuery, loadGraphData])

  const handleClearSearch = useCallback(() => {
    setSearchQuery('')
    setNodes([])
    setEdges([])
    loadGraphData()
  }, [loadGraphData, setNodes, setEdges])

  const handleSearchKeyPress = useCallback((e: React.KeyboardEvent) => {
    if (e.key === 'Enter') {
      handleSearch()
    }
  }, [handleSearch])

  // Check authentication status on app load
  useEffect(() => {
    const checkAuthStatus = async () => {
      const token = localStorage.getItem('access_token')
      const userId = localStorage.getItem('user_id')
      
      if (token && userId) {
        try {
          const response = await fetch('/api/auth/profile', {
            method: 'GET',
            headers: {
              'Authorization': `Bearer ${token}`,
              'Content-Type': 'application/json',
            },
          })
          
          if (response.ok) {
            setIsLoggedIn(true)
          } else if (response.status === 401) {
            localStorage.removeItem('access_token')
            localStorage.removeItem('user_id')
            setIsLoggedIn(false)
          } else {
            setIsLoggedIn(true)
          }
        } catch (error) {
          console.error('Auth check failed:', error)
          setIsLoggedIn(true)
        }
      } else {
        setIsLoggedIn(false)
      }
      setIsLoading(false)
    }

    checkAuthStatus()
  }, [])

  // Load graph data on mount - don't auto-load, wait for search
  useEffect(() => {
    // Don't auto-load all posts, only show results when searching
    if (currentPage === 'home') {
      setNodes([])
      setEdges([])
    }
  }, [currentPage])

  // Show loading spinner while checking auth status
  if (isLoading) {
    return (
      <div className="app">
        <div className="loading-container">
          <div className="loading-spinner"></div>
          <p>Loading...</p>
        </div>
      </div>
    )
  }

  if (currentPage === 'signup') {
    return <Signup onBackToHome={handleBackToHome} onSignupSuccess={handleSignupSuccess} onNavigateToLogin={handleNavigateToLogin} />
  }

  if (currentPage === 'login') {
    return <Login onBackToHome={handleBackToHome} onLogin={handleLogin} onNavigateToSignup={handleNavigateToSignup} />
  }

  if (currentPage === 'profile') {
    return <Profile onBackToHome={handleBackToHome} onLogout={handleLogout} />
  }

  if (currentPage === 'create-post') {
    return <CreatePost onBackToHome={handleBackToHome} onPostCreated={handlePostCreated} />
  }

  return (
    <div className="app">
      <header className="header">
        <nav className="nav">
          <div className="search-container">
            <input 
              type="text" 
              placeholder="Search posts semantically..." 
              className="search-input"
              value={searchQuery}
              onChange={(e) => setSearchQuery(e.target.value)}
              onKeyPress={handleSearchKeyPress}
            />
            <button 
              className="search-button" 
              onClick={handleSearch} 
              disabled={isSearching}
              title={isSearching ? 'Searching...' : 'Search'}
            >
              {isSearching ? (
                <svg width="20" height="20" viewBox="0 0 24 24" fill="none" stroke="currentColor" strokeWidth="2" strokeLinecap="round" strokeLinejoin="round">
                  <circle cx="11" cy="11" r="8"/>
                  <path d="m21 21-4.35-4.35"/>
                </svg>
              ) : (
                <svg width="20" height="20" viewBox="0 0 24 24" fill="none" stroke="currentColor" strokeWidth="2" strokeLinecap="round" strokeLinejoin="round">
                  <circle cx="11" cy="11" r="8"/>
                  <path d="m21 21-4.35-4.35"/>
                </svg>
              )}
            </button>
          </div>
        </nav>
      </header>
      
<<<<<<< HEAD
=======
      {/* Nav buttons in top right */}
      <div className="nav-buttons-top-right">
        {isLoggedIn && (
          <button className="nav-icon-btn" title="Create Post" onClick={handleNavigateToCreatePost}>
            <svg width="24" height="24" viewBox="0 0 24 24" fill="none" stroke="currentColor" strokeWidth="1.5" strokeLinecap="round" strokeLinejoin="round">
              <path d="M12 5v14m-7-7h14"/>
            </svg>
          </button>
        )}
        {isLoggedIn && (
          <button className="nav-icon-btn" title="Profile" onClick={handleNavigateToProfile}>
            <svg width="24" height="24" viewBox="0 0 24 24" fill="none" stroke="currentColor" strokeWidth="1.5" strokeLinecap="round" strokeLinejoin="round">
              <path d="M20 21v-2a4 4 0 0 0-4-4H8a4 4 0 0 0-4 4v2"/>
              <circle cx="12" cy="7" r="3"/>
            </svg>
          </button>
        )}
        {!isLoggedIn && (
          <button className="nav-icon-btn" title="Sign Up" onClick={handleNavigateToSignup}>
            <svg width="24" height="24" viewBox="0 -960 960 960" fill="currentColor">
              <path d="M480-120v-80h280v-560H480v-80h280q33 0 56.5 23.5T840-760v560q0 33-23.5 56.5T760-120H480Zm-80-160-55-58 102-102H120v-80h327L345-622l55-58 200 200-200 200Z"/>
            </svg>
          </button>
        )}
        {isLoggedIn && (
          <button className="nav-icon-btn" title="Logout" onClick={handleLogout}>
            <svg width="24" height="24" viewBox="0 0 24 24" fill="none" stroke="currentColor" strokeWidth="2" strokeLinecap="round" strokeLinejoin="round">
              <path d="M9 21H5a2 2 0 0 1-2-2V5a2 2 0 0 1 2-2h4"/>
              <polyline points="16 17 21 12 16 7"/>
              <line x1="21" x2="9" y1="12" y2="12"/>
            </svg>
          </button>
        )}
      </div>
      
      {/* Floating Logo */}
>>>>>>> d84972e7
      <div className="floating-logo" onClick={handleBackToHome}>
        <img src="/curio.png" alt="Curio Logo" className="logo" />
      </div>
      
      <div className="graph-container">
        <ReactFlow
          nodes={nodes}
          edges={edges}
          onNodesChange={onNodesChange}
          onEdgesChange={onEdgesChange}
          onConnect={onConnect}
          onNodeClick={onNodeClick}
          onEdgeClick={onEdgeClick}
          nodeTypes={NODE_TYPES}
<<<<<<< HEAD
          defaultViewport={{ x: 0, y: 0, zoom: 0.8 }}
=======
          fitView
          fitViewOptions={{ padding: 0.2, maxZoom: 1 }}
          defaultViewport={{ x: 0, y: 0, zoom: 0.6 }}
>>>>>>> d84972e7
          style={{ width: '100%', height: '100%' }}
        >
          <Background gap={20} size={2} color="rgba(255, 255, 255, 0.2)" />
        </ReactFlow>
      </div>
      
      <PostModal 
        isOpen={isModalOpen} 
        onClose={handleCloseModal} 
        postData={selectedPost}
        onBackToHome={handleBackToHome}
      />

      <EdgeOverlay
        isOpen={edgeOverlay.isOpen}
        onClose={handleCloseEdgeOverlay}
        relationship={edgeOverlay.relationship}
        similarity={edgeOverlay.similarity}
        post1Id={edgeOverlay.post1Id}
        post2Id={edgeOverlay.post2Id}
        onBackToHome={handleBackToHome}
      />
    </div>
  )
}

export default App<|MERGE_RESOLUTION|>--- conflicted
+++ resolved
@@ -570,7 +570,6 @@
           <img src={data.image_url || data.image || ''} alt="Post" />
         </div>
       )}
-<<<<<<< HEAD
       {!isQueryNode && (
         <div className="post-footer">
           <button className="post-action">
@@ -581,22 +580,6 @@
           </button>
         </div>
       )}
-=======
-      <div className="post-footer">
-        <button className="post-action">
-          <svg width="16" height="16" viewBox="0 0 24 24" fill="none" stroke="currentColor" strokeWidth="2">
-            <path d="M20.84 4.61a5.5 5.5 0 0 0-7.78 0L12 5.67l-1.06-1.06a5.5 5.5 0 0 0-7.78 7.78l1.06 1.06L12 21.23l7.78-7.78 1.06-1.06a5.5 5.5 0 0 0 0-7.78z" />
-          </svg>
-          12
-        </button>
-        <button className="post-action">
-          <svg width="16" height="16" viewBox="0 0 24 24" fill="none" stroke="currentColor" strokeWidth="2">
-            <path d="M21 15a2 2 0 0 1-2 2H7l-4 4V5a2 2 0 0 1 2-2h14a2 2 0 0 1 2 2z" />
-          </svg>
-          5
-        </button>
-      </div>
->>>>>>> d84972e7
     </div>
   )
 }
@@ -606,91 +589,6 @@
   postCard: PostCardNode,
 } as const
 
-<<<<<<< HEAD
-=======
-// Center coordinates to center nodes on screen
-const CENTER_X = 400
-const CENTER_Y = 300
-
-const INITIAL_NODES: Node[] = [
-  {
-    id: '1',
-    type: 'postCard',
-    position: { x: CENTER_X - 350, y: CENTER_Y - 200 },
-    data: {
-      avatar: '👤',
-      name: 'John Doe',
-      username: 'johndoe',
-      content: 'Just shipped a new feature! 🚀 The team worked incredibly hard on this one. #webdev #coding',
-      image: 'https://images.unsplash.com/photo-1558494949-ef010cbdcc31?w=800&h=600&fit=crop',
-    },
-  },
-  {
-    id: '2',
-    type: 'postCard',
-    position: { x: CENTER_X + 200, y: CENTER_Y - 200 },
-    data: {
-      avatar: '👨‍💻',
-      name: 'Jane Smith',
-      username: 'janesmith',
-      content: 'Love working with React Flow! The customization options are amazing. What libraries are you using this week?',
-      image: null,
-    },
-  },
-  {
-    id: '3',
-    type: 'postCard',
-    position: { x: CENTER_X - 350, y: CENTER_Y + 150 },
-    data: {
-      avatar: '🧑‍💼',
-      name: 'Bob Wilson',
-      username: 'bobwilson',
-      content: 'Data visualization is the future! 📊 Creating beautiful graphs and interactive dashboards.',
-      image: null,
-    },
-  },
-  {
-    id: '4',
-    type: 'postCard',
-    position: { x: CENTER_X + 200, y: CENTER_Y + 150 },
-    data: {
-      avatar: '👩‍🎨',
-      name: 'Alice Johnson',
-      username: 'alicej',
-      content: 'Typography matters more than people think. Good design is invisible, bad design is everywhere! ✨',
-      image: null,
-    },
-  },
-]
-
-const INITIAL_EDGES: Edge[] = [
-  {
-    id: 'e1-2',
-    source: '1',
-    target: '2',
-    style: { stroke: '#ffffff', strokeWidth: 4, opacity: 1 },
-  },
-  {
-    id: 'e1-3',
-    source: '1',
-    target: '3',
-    style: { stroke: '#ffffff', strokeWidth: 4, opacity: 1 },
-  },
-  {
-    id: 'e2-4',
-    source: '2',
-    target: '4',
-    style: { stroke: '#ffffff', strokeWidth: 4, opacity: 1 },
-  },
-  {
-    id: 'e3-4',
-    source: '3',
-    target: '4',
-    style: { stroke: '#ffffff', strokeWidth: 4, opacity: 1 },
-  },
-]
-
->>>>>>> d84972e7
 function App() {
   const [nodes, setNodes, onNodesChange] = useNodesState([])
   const [edges, setEdges, onEdgesChange] = useEdgesState([])
@@ -1069,45 +967,6 @@
         </nav>
       </header>
       
-<<<<<<< HEAD
-=======
-      {/* Nav buttons in top right */}
-      <div className="nav-buttons-top-right">
-        {isLoggedIn && (
-          <button className="nav-icon-btn" title="Create Post" onClick={handleNavigateToCreatePost}>
-            <svg width="24" height="24" viewBox="0 0 24 24" fill="none" stroke="currentColor" strokeWidth="1.5" strokeLinecap="round" strokeLinejoin="round">
-              <path d="M12 5v14m-7-7h14"/>
-            </svg>
-          </button>
-        )}
-        {isLoggedIn && (
-          <button className="nav-icon-btn" title="Profile" onClick={handleNavigateToProfile}>
-            <svg width="24" height="24" viewBox="0 0 24 24" fill="none" stroke="currentColor" strokeWidth="1.5" strokeLinecap="round" strokeLinejoin="round">
-              <path d="M20 21v-2a4 4 0 0 0-4-4H8a4 4 0 0 0-4 4v2"/>
-              <circle cx="12" cy="7" r="3"/>
-            </svg>
-          </button>
-        )}
-        {!isLoggedIn && (
-          <button className="nav-icon-btn" title="Sign Up" onClick={handleNavigateToSignup}>
-            <svg width="24" height="24" viewBox="0 -960 960 960" fill="currentColor">
-              <path d="M480-120v-80h280v-560H480v-80h280q33 0 56.5 23.5T840-760v560q0 33-23.5 56.5T760-120H480Zm-80-160-55-58 102-102H120v-80h327L345-622l55-58 200 200-200 200Z"/>
-            </svg>
-          </button>
-        )}
-        {isLoggedIn && (
-          <button className="nav-icon-btn" title="Logout" onClick={handleLogout}>
-            <svg width="24" height="24" viewBox="0 0 24 24" fill="none" stroke="currentColor" strokeWidth="2" strokeLinecap="round" strokeLinejoin="round">
-              <path d="M9 21H5a2 2 0 0 1-2-2V5a2 2 0 0 1 2-2h4"/>
-              <polyline points="16 17 21 12 16 7"/>
-              <line x1="21" x2="9" y1="12" y2="12"/>
-            </svg>
-          </button>
-        )}
-      </div>
-      
-      {/* Floating Logo */}
->>>>>>> d84972e7
       <div className="floating-logo" onClick={handleBackToHome}>
         <img src="/curio.png" alt="Curio Logo" className="logo" />
       </div>
@@ -1122,13 +981,7 @@
           onNodeClick={onNodeClick}
           onEdgeClick={onEdgeClick}
           nodeTypes={NODE_TYPES}
-<<<<<<< HEAD
           defaultViewport={{ x: 0, y: 0, zoom: 0.8 }}
-=======
-          fitView
-          fitViewOptions={{ padding: 0.2, maxZoom: 1 }}
-          defaultViewport={{ x: 0, y: 0, zoom: 0.6 }}
->>>>>>> d84972e7
           style={{ width: '100%', height: '100%' }}
         >
           <Background gap={20} size={2} color="rgba(255, 255, 255, 0.2)" />
