/* Reset and base styles */
* {
  margin: 0;
  padding: 0;
  box-sizing: border-box;
}

/* Custom Scrollbar Styles */
::-webkit-scrollbar {
  width: 12px;
  height: 12px;
}

::-webkit-scrollbar-track {
  background: rgba(0, 0, 0, 0.2);
  border-radius: 10px;
  backdrop-filter: blur(10px);
  -webkit-backdrop-filter: blur(10px);
}

::-webkit-scrollbar-thumb {
  background: linear-gradient(135deg, 
    rgba(255, 255, 255, 0.6) 0%, 
    rgba(255, 255, 255, 0.4) 50%, 
    rgba(255, 255, 255, 0.5) 100%
  );
  border-radius: 10px;
  border: 1px solid rgba(255, 255, 255, 0.2);
  backdrop-filter: blur(20px);
  -webkit-backdrop-filter: blur(20px);
  transition: all 0.3s ease;
  box-shadow: 
    0 2px 8px rgba(0, 0, 0, 0.3),
    inset 0 1px 0 rgba(255, 255, 255, 0.3);
}

::-webkit-scrollbar-thumb:hover {
  background: linear-gradient(135deg, 
    rgba(255, 255, 255, 0.8) 0%, 
    rgba(255, 255, 255, 0.6) 50%, 
    rgba(255, 255, 255, 0.7) 100%
  );
  border-color: rgba(255, 255, 255, 0.4);
  transform: scale(1.05);
  box-shadow: 
    0 4px 12px rgba(0, 0, 0, 0.4),
    inset 0 1px 0 rgba(255, 255, 255, 0.5);
}

::-webkit-scrollbar-thumb:active {
  background: linear-gradient(135deg, 
    rgba(255, 255, 255, 0.9) 0%, 
    rgba(255, 255, 255, 0.7) 50%, 
    rgba(255, 255, 255, 0.8) 100%
  );
  box-shadow: 
    0 2px 6px rgba(0, 0, 0, 0.5),
    inset 0 1px 0 rgba(255, 255, 255, 0.6);
}

::-webkit-scrollbar-corner {
  background: rgba(0, 0, 0, 0.2);
  backdrop-filter: blur(10px);
  -webkit-backdrop-filter: blur(10px);
}

/* Firefox Scrollbar Styles */
* {
  scrollbar-width: thin;
  scrollbar-color: rgba(255, 255, 255, 0.6) rgba(0, 0, 0, 0.2);
}

body {
  font-family: 'Inter', -apple-system, BlinkMacSystemFont, 'Segoe UI', 'Roboto', sans-serif;
  line-height: 1.6;
  color: #fff;
  background: linear-gradient(135deg, 
    #1a1a1a 0%, 
    #2d2d2d 25%, 
    #1f1f1f 50%, 
    #333333 75%, 
    #0f0f0f 100%
  );
  background-size: 400% 400%;
  animation: gradientShift 20s ease infinite;
  min-height: 100vh;
}

@keyframes gradientShift {
  0% { background-position: 0% 50%; }
  50% { background-position: 100% 50%; }
  100% { background-position: 0% 50%; }
}

.app {
  min-height: 100vh;
  display: flex;
  flex-direction: column;
}

/* Loading spinner */
.loading-container {
  display: flex;
  flex-direction: column;
  align-items: center;
  justify-content: center;
  min-height: 100vh;
  gap: 20px;
}

.loading-spinner {
  width: 50px;
  height: 50px;
  border: 4px solid rgba(255, 255, 255, 0.2);
  border-top: 4px solid #fff;
  border-radius: 50%;
  animation: spin 1s linear infinite;
}

@keyframes spin {
  0% { transform: rotate(0deg); }
  100% { transform: rotate(360deg); }
}

.loading-container p {
  color: rgba(255, 255, 255, 0.8);
  font-size: 16px;
}

/* Notification Styles */
.notification {
  position: fixed;
  top: 100px;
  right: 20px;
  z-index: 10000;
  max-width: 400px;
  background: rgba(255, 255, 255, 0.15);
  backdrop-filter: blur(40px) saturate(120%) brightness(1.1) contrast(1.1);
  -webkit-backdrop-filter: blur(40px) saturate(120%) brightness(1.1) contrast(1.1);
  border: 1px solid rgba(255, 255, 255, 0.3);
  border-radius: 16px;
  box-shadow: 
    0 8px 32px rgba(0, 0, 0, 0.12),
    inset 0 1px 0 rgba(255, 255, 255, 0.4),
    0 0 0 1px rgba(255, 255, 255, 0.1);
  transform: translateX(100%);
  transition: all 0.3s cubic-bezier(0.4, 0, 0.2, 1);
  overflow: hidden;
}

.notification.show {
  transform: translateX(0);
}

.notification.hide {
  transform: translateX(100%);
}

.notification-content {
  display: flex;
  align-items: center;
  padding: 16px 20px;
  gap: 12px;
}

.notification-icon {
  display: flex;
  align-items: center;
  justify-content: center;
  width: 32px;
  height: 32px;
  border-radius: 50%;
  flex-shrink: 0;
}

.notification.success .notification-icon {
  background: rgba(34, 197, 94, 0.2);
  color: #22c55e;
}

.notification.error .notification-icon {
  background: rgba(239, 68, 68, 0.2);
  color: #ef4444;
}

.notification.info .notification-icon {
  background: rgba(59, 130, 246, 0.2);
  color: #3b82f6;
}

.notification-message {
  flex: 1;
  color: #fff;
  font-size: 14px;
  font-weight: 500;
  line-height: 1.4;
}

.notification-close {
  background: none;
  border: none;
  color: rgba(255, 255, 255, 0.6);
  cursor: pointer;
  padding: 4px;
  border-radius: 4px;
  transition: all 0.2s ease;
  display: flex;
  align-items: center;
  justify-content: center;
}

.notification-close:hover {
  color: rgba(255, 255, 255, 0.9);
  background: rgba(255, 255, 255, 0.1);
}

/* Notification progress bar */
.notification::after {
  content: '';
  position: absolute;
  bottom: 0;
  left: 0;
  height: 3px;
  background: linear-gradient(90deg, transparent, rgba(255, 255, 255, 0.3), transparent);
  animation: notificationProgress 4s linear forwards;
}

.notification.success::after {
  background: linear-gradient(90deg, transparent, #22c55e, transparent);
}

.notification.error::after {
  background: linear-gradient(90deg, transparent, #ef4444, transparent);
}

.notification.info::after {
  background: linear-gradient(90deg, transparent, #3b82f6, transparent);
}

@keyframes notificationProgress {
  0% { width: 100%; }
  100% { width: 0%; }
}

/* Header and Navigation */
.header {
  position: fixed;
  top: 20px;
  left: 50%;
  transform: translateX(-50%);
  width: 480px;
  background: rgba(255, 255, 255, 0.15);
  backdrop-filter: blur(40px) saturate(120%) brightness(1.1) contrast(1.1);
  -webkit-backdrop-filter: blur(40px) saturate(120%) brightness(1.1) contrast(1.1);
  border: 1px solid rgba(255, 255, 255, 0.3);
  border-radius: 20px;
  box-shadow: 
    0 8px 32px rgba(0, 0, 0, 0.12),
    inset 0 1px 0 rgba(255, 255, 255, 0.4),
    inset 0 -1px 0 rgba(255, 255, 255, 0.1);
  z-index: 1000;
  transition: all 0.4s cubic-bezier(0.25, 0.46, 0.45, 0.94);
  overflow: hidden;
}

.header::before {
  content: '';
  position: absolute;
  top: 0;
  left: 0;
  right: 0;
  height: 1px;
  background: linear-gradient(90deg, 
    transparent, 
    rgba(255, 255, 255, 0.6), 
    transparent
  );
}

.header:hover {
  background: rgba(255, 255, 255, 0.25);
  backdrop-filter: blur(50px) saturate(140%) brightness(1.15) contrast(1.15);
  -webkit-backdrop-filter: blur(50px) saturate(140%) brightness(1.15) contrast(1.15);
  box-shadow: 
    0 12px 40px rgba(0, 0, 0, 0.15),
    inset 0 1px 0 rgba(255, 255, 255, 0.5),
    inset 0 -1px 0 rgba(255, 255, 255, 0.15);
  transform: translateX(-50%) translateY(-2px);
}

.nav {
  padding: 0.75rem 1rem;
  display: flex;
  justify-content: center;
  align-items: center;
}

.search-container {
  position: relative;
<<<<<<< HEAD
  max-width: 500px;
  width: 100%;
  flex: 1;
=======
  width: 450px;
>>>>>>> d84972e7
  display: flex;
  align-items: center;
  justify-content: center;
}

.search-input {
  width: 100%;
  padding: 0.75rem 3.5rem 0.75rem 1rem;
  border: 1px solid rgba(255, 255, 255, 0.15);
  border-radius: 12px;
  background: rgba(0, 0, 0, 0.3);
  backdrop-filter: blur(20px) saturate(120%) contrast(1.1);
  -webkit-backdrop-filter: blur(20px) saturate(120%) contrast(1.1);
  font-size: 0.9rem;
  color: #fff;
  transition: all 0.3s cubic-bezier(0.25, 0.46, 0.45, 0.94);
  outline: none;
  box-shadow: 
    0 2px 8px rgba(0, 0, 0, 0.1),
    inset 0 1px 0 rgba(255, 255, 255, 0.1);
}

.search-input::placeholder {
  color: rgba(255, 255, 255, 0.4);
  font-weight: 400;
}

.search-input:focus {
  background: rgba(0, 0, 0, 0.5);
  border-color: rgba(255, 255, 255, 0.4);
  backdrop-filter: blur(25px) saturate(130%) contrast(1.2);
  -webkit-backdrop-filter: blur(25px) saturate(130%) contrast(1.2);
  box-shadow: 
    0 4px 16px rgba(0, 0, 0, 0.2),
    0 0 0 2px rgba(102, 126, 234, 0.2),
    inset 0 1px 0 rgba(255, 255, 255, 0.2);
  transform: translateY(-1px);
}

.search-button {
  position: absolute;
  right: 0.5rem;
  top: 50%;
  transform: translateY(-50%);
  display: flex;
  align-items: center;
  justify-content: center;
  width: 38px;
  height: 38px;
  padding: 0;
  border: none;
  border-radius: 10px;
  background: transparent;
  color: rgba(255, 255, 255, 0.8);
  cursor: pointer;
  transition: all 0.3s cubic-bezier(0.25, 0.46, 0.45, 0.94);
}

.search-button:hover:not(:disabled) {
  color: #fff;
  transform: translateY(-50%) scale(1.1);
}

.search-button:active:not(:disabled) {
  transform: translateY(-50%) scale(0.9);
}

.search-button:disabled {
  opacity: 0.3;
  cursor: not-allowed;
  transform: translateY(-50%);
}

.search-button svg {
  width: 20px;
  height: 20px;
  stroke-width: 2;
}

.search-icon {
  position: absolute;
  right: 1rem;
  top: 50%;
  transform: translateY(-50%);
  color: rgba(255, 255, 255, 0.6);
  font-size: 1rem;
  pointer-events: none;
  transition: color 0.3s ease;
}

.logo {
  height: 3rem;
  width: auto;
  transition: transform 0.3s ease;
}

.logo:hover {
  transform: scale(1.05);
}

/* Floating Logo */
.floating-logo {
  position: fixed;
  top: 20px;
  left: 20px;
  z-index: 1001;
  background: rgba(255, 255, 255, 0.15);
  backdrop-filter: blur(40px) saturate(120%) brightness(1.1) contrast(1.1);
  -webkit-backdrop-filter: blur(40px) saturate(120%) brightness(1.1) contrast(1.1);
  border: 1px solid rgba(255, 255, 255, 0.3);
  border-radius: 16px;
  padding: 0.75rem;
  box-shadow: 
    0 8px 32px rgba(0, 0, 0, 0.12),
    inset 0 1px 0 rgba(255, 255, 255, 0.4),
    inset 0 -1px 0 rgba(255, 255, 255, 0.1);
  transition: all 0.4s cubic-bezier(0.25, 0.46, 0.45, 0.94);
  cursor: pointer;
}

.floating-logo:hover {
  background: rgba(255, 255, 255, 0.25);
  backdrop-filter: blur(50px) saturate(140%) brightness(1.15) contrast(1.15);
  -webkit-backdrop-filter: blur(50px) saturate(140%) brightness(1.15) contrast(1.15);
  box-shadow: 
    0 12px 40px rgba(0, 0, 0, 0.15),
    inset 0 1px 0 rgba(255, 255, 255, 0.5),
    inset 0 -1px 0 rgba(255, 255, 255, 0.15);
  transform: translateY(-2px) scale(1.05);
}

.floating-logo .logo {
  height: 2.5rem;
  width: auto;
  display: block;
}


.nav-buttons-top-right {
  position: fixed;
  top: 20px;
  right: 20px;
  display: flex;
  gap: 0.5rem;
  z-index: 1001;
  align-items: center;
  background: rgba(255, 255, 255, 0.15);
  backdrop-filter: blur(40px) saturate(120%) brightness(1.1) contrast(1.1);
  -webkit-backdrop-filter: blur(40px) saturate(120%) brightness(1.1) contrast(1.1);
  border: 1px solid rgba(255, 255, 255, 0.3);
  border-radius: 16px;
  box-shadow: 
    0 8px 32px rgba(0, 0, 0, 0.12),
    inset 0 1px 0 rgba(255, 255, 255, 0.4),
    inset 0 -1px 0 rgba(255, 255, 255, 0.1);
  padding: 0.5rem;
  transition: all 0.4s cubic-bezier(0.25, 0.46, 0.45, 0.94);
}

.nav-buttons-top-right:hover {
  background: rgba(255, 255, 255, 0.25);
  backdrop-filter: blur(50px) saturate(140%) brightness(1.15) contrast(1.15);
  -webkit-backdrop-filter: blur(50px) saturate(140%) brightness(1.15) contrast(1.15);
  box-shadow: 
    0 12px 40px rgba(0, 0, 0, 0.15),
    inset 0 1px 0 rgba(255, 255, 255, 0.5),
    inset 0 -1px 0 rgba(255, 255, 255, 0.15);
  transform: translateY(-2px);
}

.nav-icon-btn {
  display: flex;
  align-items: center;
  justify-content: center;
  width: 40px;
  height: 40px;
  border: none;
  border-radius: 10px;
  background: transparent;
  color: rgba(255, 255, 255, 0.7);
  cursor: pointer;
  transition: all 0.4s cubic-bezier(0.25, 0.46, 0.45, 0.94);
  position: relative;
  backdrop-filter: blur(10px);
  -webkit-backdrop-filter: blur(10px);
}

.nav-icon-btn:hover {
  color: #fff;
  background: rgba(255, 255, 255, 0.25);
  backdrop-filter: blur(20px) saturate(110%) contrast(1.05);
  -webkit-backdrop-filter: blur(20px) saturate(110%) contrast(1.05);
  box-shadow: 
    0 4px 12px rgba(0, 0, 0, 0.1),
    inset 0 1px 0 rgba(255, 255, 255, 0.3);
  transform: translateY(-1px);
}

.nav-icon-btn:active {
  transform: translateY(0);
  box-shadow: 
    0 2px 8px rgba(0, 0, 0, 0.1),
    inset 0 1px 0 rgba(255, 255, 255, 0.2);
}


/* Responsive design */
@media (max-width: 768px) {
  .nav {
    padding: 1rem;
  }
  
  .search-container {
    width: calc(100vw - 100px);
    max-width: 450px;
  }
  
  .nav-buttons-top-right {
    top: 15px;
    right: 15px;
    gap: 0.5rem;
  }
  
  .floating-logo {
    top: 15px;
    left: 15px;
    padding: 0.5rem;
  }
  
  .floating-logo .logo {
    height: 2rem;
  }
}

/* Graph Container */
.graph-container {
  width: 100vw;
  height: 100vh;
  position: fixed;
  top: 0;
  left: 0;
  z-index: 1;
}

/* ReactFlow Post Card Styles */
.post-card-node {
  background: rgba(255, 255, 255, 0.15);
  backdrop-filter: blur(40px) saturate(120%) brightness(1.1) contrast(1.1);
  -webkit-backdrop-filter: blur(40px) saturate(120%) brightness(1.1) contrast(1.1);
  border: 2px solid rgba(255, 255, 255, 0.4);
  border-radius: 16px;
  box-shadow: 
    0 8px 32px rgba(0, 0, 0, 0.12),
    inset 0 1px 0 rgba(255, 255, 255, 0.4),
    inset 0 -1px 0 rgba(255, 255, 255, 0.1);
  padding: 1.5rem;
  width: 320px;
  max-width: 320px;
  height: auto;
  min-height: 200px;
  transition: all 0.3s cubic-bezier(0.25, 0.46, 0.45, 0.94);
  cursor: pointer;
  user-select: none;
}

.post-card-node:hover {
  background: rgba(255, 255, 255, 0.25);
  backdrop-filter: blur(50px) saturate(140%) brightness(1.15) contrast(1.15);
  -webkit-backdrop-filter: blur(50px) saturate(140%) brightness(1.15) contrast(1.15);
  transform: translateY(-4px) scale(1.02);
  box-shadow: 
    0 12px 40px rgba(0, 0, 0, 0.2),
    inset 0 1px 0 rgba(255, 255, 255, 0.5),
    inset 0 -1px 0 rgba(255, 255, 255, 0.15);
  border-color: rgba(255, 255, 255, 0.6);
}

.post-title {
  font-size: 1.1rem;
  font-weight: 600;
  color: rgba(255, 255, 255, 0.95);
  margin-bottom: 0.75rem;
  line-height: 1.3;
  word-wrap: break-word;
}

.post-header {
  display: flex;
  align-items: center;
  gap: 0.75rem;
  margin-bottom: 1rem;
}

.post-avatar {
  width: 48px;
  height: 48px;
  border-radius: 50%;
  background: rgba(255, 255, 255, 0.2);
  display: flex;
  align-items: center;
  justify-content: center;
  font-size: 1.5rem;
  flex-shrink: 0;
  overflow: hidden;
}

.post-avatar img {
  display: block;
  width: 100%;
  height: 100%;
  object-fit: cover;
}

.post-user-info {
  display: flex;
  flex-direction: column;
  gap: 0.125rem;
  flex: 1;
  min-width: 0;
}

.post-user-info strong {
  font-size: 0.95rem;
  font-weight: 700;
  color: #fff;
  white-space: nowrap;
  overflow: hidden;
  text-overflow: ellipsis;
}

.post-username {
  font-size: 0.85rem;
  color: rgba(255, 255, 255, 0.6);
}

.post-content {
  font-size: 0.95rem;
  line-height: 1.5;
  color: rgba(255, 255, 255, 0.9);
  margin-bottom: 1rem;
  word-wrap: break-word;
}

.post-image {
  border-radius: 12px;
  overflow: hidden;
  margin-bottom: 1rem;
}

.post-image img {
  width: 100%;
  height: auto;
  display: block;
}

.post-footer {
  display: flex;
  gap: 1.5rem;
  padding-top: 0.5rem;
  border-top: 1px solid rgba(255, 255, 255, 0.1);
}

.post-action {
  display: flex;
  align-items: center;
  gap: 0.5rem;
  background: transparent;
  border: none;
  color: rgba(255, 255, 255, 0.6);
  cursor: pointer;
  padding: 0.5rem;
  border-radius: 8px;
  transition: all 0.2s ease;
  font-size: 0.9rem;
}

.post-action:hover {
  background: rgba(255, 255, 255, 0.1);
  color: rgba(255, 255, 255, 0.9);
}

.post-action svg {
  width: 16px;
  height: 16px;
}

/* ReactFlow Overrides */
.react-flow__renderer {
  overflow: visible !important;
}

.react-flow__node {
  border-radius: 12px;
}

.react-flow__handle {
  background: rgba(255, 255, 255, 0.9);
  border: 3px solid rgba(255, 255, 255, 0.5);
  width: 14px;
  height: 14px;
  opacity: 0.6;
  transition: opacity 0.2s ease;
  pointer-events: none;
}

.react-flow__node:hover .react-flow__handle {
  opacity: 1;
}

.react-flow__edge-path {
  stroke: #ffffff !important;
  stroke-width: 4 !important;
  filter: drop-shadow(0 0 3px rgba(255, 255, 255, 0.8));
  opacity: 1 !important;
}

.react-flow__edge.selected .react-flow__edge-path {
  stroke: #ffffff !important;
  stroke-width: 5 !important;
  filter: drop-shadow(0 0 5px rgba(255, 255, 255, 1));
}

.react-flow__edge-arrowhead {
  fill: #ffffff !important;
  opacity: 1 !important;
}

.react-flow__edge.selected .react-flow__edge-arrowhead {
  fill: #ffffff !important;
  filter: drop-shadow(0 0 5px rgba(255, 255, 255, 1));
}

.react-flow__controls {
  background: rgba(255, 255, 255, 0.1);
  backdrop-filter: blur(20px);
  border: 1px solid rgba(255, 255, 255, 0.2);
  border-radius: 12px;
}

.react-flow__controls-button {
  background: transparent;
  border: none;
  color: rgba(255, 255, 255, 0.8);
  transition: all 0.2s ease;
}

.react-flow__controls-button:hover {
  background: rgba(255, 255, 255, 0.1);
  color: #fff;
}

.react-flow__minimap {
  background: rgba(255, 255, 255, 0.1);
  border: 1px solid rgba(255, 255, 255, 0.2);
  border-radius: 12px;
  overflow: hidden;
}


/* Dark mode adjustments for ReactFlow */
.react-flow__background-pattern {
  stroke: rgba(255, 255, 255, 0.2);
  stroke-width: 1;
}

/* Ensure edges are on top of background */
.react-flow__edges {
  z-index: 2;
}

.react-flow__edge {
  z-index: 2;
  pointer-events: all;
}

/* Hide ReactFlow attribution */
.react-flow__attribution {
  display: none !important;
}

/* Modal Styles */
.modal-overlay {
  position: fixed;
  top: 0;
  left: 0;
  right: 0;
  bottom: 0;
  background: rgba(0, 0, 0, 0.8);
  backdrop-filter: blur(20px);
  -webkit-backdrop-filter: blur(20px);
  z-index: 2000;
  display: flex;
  align-items: center;
  justify-content: center;
  padding: 2rem;
  animation: modalFadeIn 0.3s ease-out;
}

@keyframes modalFadeIn {
  from {
    opacity: 0;
  }
  to {
    opacity: 1;
  }
}

.modal-content {
  background: rgba(255, 255, 255, 0.15);
  backdrop-filter: blur(40px) saturate(120%) brightness(1.1) contrast(1.1);
  -webkit-backdrop-filter: blur(40px) saturate(120%) brightness(1.1) contrast(1.1);
  border: 2px solid rgba(255, 255, 255, 0.4);
  border-radius: 20px;
  box-shadow: 
    0 20px 60px rgba(0, 0, 0, 0.3),
    inset 0 1px 0 rgba(255, 255, 255, 0.4),
    inset 0 -1px 0 rgba(255, 255, 255, 0.1);
  max-width: 600px;
  width: 100%;
  max-height: 90vh;
  overflow-y: auto;
  overflow-x: hidden;
  position: relative;
  animation: none;
}

@keyframes modalSlideIn {
  from {
    opacity: 0;
    transform: translateY(10px);
  }
  to {
    opacity: 1;
    transform: translateY(0);
  }
}

.modal-close {
  position: absolute;
  top: 1rem;
  right: 1rem;
  width: 40px;
  height: 40px;
  border: none;
  border-radius: 50%;
  background: rgba(255, 255, 255, 0.1);
  backdrop-filter: blur(20px);
  -webkit-backdrop-filter: blur(20px);
  color: rgba(255, 255, 255, 0.8);
  cursor: pointer;
  display: flex;
  align-items: center;
  justify-content: center;
  transition: all 0.3s ease;
  z-index: 10;
}

.modal-close:hover {
  background: rgba(255, 255, 255, 0.2);
  color: #fff;
  transform: scale(1.1);
}

.modal-post {
  padding: 2rem;
}

.modal-post-header {
  display: flex;
  align-items: center;
  gap: 1rem;
  margin-bottom: 1.5rem;
}

.modal-post-avatar {
  width: 60px;
  height: 60px;
  border-radius: 50%;
  background: rgba(255, 255, 255, 0.2);
  display: flex;
  align-items: center;
  justify-content: center;
  font-size: 2rem;
  flex-shrink: 0;
}

.modal-post-user-info {
  display: flex;
  flex-direction: column;
  gap: 0.25rem;
  flex: 1;
  min-width: 0;
}

.modal-post-user-info strong {
  font-size: 1.25rem;
  font-weight: 700;
  color: #fff;
  white-space: nowrap;
  overflow: hidden;
  text-overflow: ellipsis;
}

.modal-post-username {
  font-size: 1rem;
  color: rgba(255, 255, 255, 0.6);
}

.modal-post-content {
  font-size: 1.125rem;
  line-height: 1.6;
  color: rgba(255, 255, 255, 0.9);
  margin-bottom: 1.5rem;
  word-wrap: break-word;
  position: relative;
  z-index: 1;
}

.modal-post-image {
  border-radius: 16px;
  overflow: hidden;
  margin-bottom: 2rem;
  background: rgba(0, 0, 0, 0.2);
  width: 100%;
  position: relative;
  z-index: 1;
  clear: both;
}

.modal-post-image img {
  width: 100%;
  height: auto;
  max-height: 70vh;
  object-fit: contain;
  display: block;
  position: relative;
  z-index: 1;
}

.modal-post-footer {
  display: flex;
  gap: 2rem;
  padding-top: 1rem;
  border-top: 1px solid rgba(255, 255, 255, 0.1);
  position: relative;
  z-index: 2;
}

.modal-post-action {
  display: flex;
  align-items: center;
  gap: 0.75rem;
  background: transparent;
  border: none;
  color: rgba(255, 255, 255, 0.6);
  cursor: pointer;
  padding: 0.75rem 1rem;
  border-radius: 12px;
  transition: all 0.3s ease;
  font-size: 1rem;
  font-weight: 500;
}

.modal-post-action:hover {
  background: rgba(255, 255, 255, 0.1);
  color: rgba(255, 255, 255, 0.9);
  transform: translateY(-1px);
}

.modal-post-action svg {
  width: 20px;
  height: 20px;
}

/* Responsive modal */
@media (max-width: 768px) {
  .modal-overlay {
    padding: 1rem;
  }
  
  .modal-content {
    max-height: 90vh;
  }
  
  .modal-post {
    padding: 1.5rem;
  }
  
  .modal-post-header {
    gap: 0.75rem;
    margin-bottom: 1rem;
  }
  
  .modal-post-avatar {
    width: 50px;
    height: 50px;
    font-size: 1.5rem;
  }
  
  .modal-post-user-info strong {
    font-size: 1.125rem;
  }
  
  .modal-post-username {
    font-size: 0.9rem;
  }
  
  .modal-post-content {
    font-size: 1rem;
    margin-bottom: 1rem;
  }
  
  .modal-post-footer {
    gap: 1.5rem;
    flex-wrap: wrap;
  }
  
  .modal-post-action {
    padding: 0.5rem 0.75rem;
    font-size: 0.9rem;
  }
  
  .modal-post-image {
    border-radius: 12px;
    margin-bottom: 1rem;
  }
  
  .modal-post-image img {
    max-height: 50vh;
  }
}

/* Signup Page Styles */
.signup-page {
  min-height: 100vh;
  display: flex;
  flex-direction: column;
  position: relative;
}

.signup-nav-btn {
  padding: 0.5rem 1rem;
  border: 1px solid rgba(255, 255, 255, 0.3);
  border-radius: 12px;
  background: rgba(255, 255, 255, 0.1);
  backdrop-filter: blur(20px) saturate(120%) contrast(1.1);
  -webkit-backdrop-filter: blur(20px) saturate(120%) contrast(1.1);
  color: rgba(255, 255, 255, 0.9);
  font-size: 0.9rem;
  font-weight: 500;
  cursor: pointer;
  transition: all 0.3s cubic-bezier(0.25, 0.46, 0.45, 0.94);
  white-space: nowrap;
}

.signup-nav-btn:hover {
  background: rgba(255, 255, 255, 0.2);
  border-color: rgba(255, 255, 255, 0.5);
  color: #fff;
  transform: translateY(-1px);
  box-shadow: 
    0 4px 12px rgba(0, 0, 0, 0.1),
    inset 0 1px 0 rgba(255, 255, 255, 0.3);
}

.back-button {
  position: fixed;
  top: 20px;
  right: 20px;
  z-index: 1001;
  display: flex;
  align-items: center;
  gap: 0.5rem;
  padding: 0.75rem 1rem;
  border: 1px solid rgba(255, 255, 255, 0.3);
  border-radius: 12px;
  background: rgba(255, 255, 255, 0.15);
  backdrop-filter: blur(40px) saturate(120%) brightness(1.1) contrast(1.1);
  -webkit-backdrop-filter: blur(40px) saturate(120%) brightness(1.1) contrast(1.1);
  color: rgba(255, 255, 255, 0.9);
  font-size: 0.9rem;
  font-weight: 500;
  cursor: pointer;
  transition: all 0.4s cubic-bezier(0.25, 0.46, 0.45, 0.94);
  box-shadow: 
    0 8px 32px rgba(0, 0, 0, 0.12),
    inset 0 1px 0 rgba(255, 255, 255, 0.4),
    inset 0 -1px 0 rgba(255, 255, 255, 0.1);
}

.back-button:hover {
  background: rgba(255, 255, 255, 0.25);
  backdrop-filter: blur(50px) saturate(140%) brightness(1.15) contrast(1.15);
  -webkit-backdrop-filter: blur(50px) saturate(140%) brightness(1.15) contrast(1.15);
  color: #fff;
  transform: translateY(-2px);
  box-shadow: 
    0 12px 40px rgba(0, 0, 0, 0.15),
    inset 0 1px 0 rgba(255, 255, 255, 0.5),
    inset 0 -1px 0 rgba(255, 255, 255, 0.15);
}

.signup-container {
  flex: 1;
  display: flex;
  align-items: center;
  justify-content: center;
  padding: 6rem 2rem 4rem;
  min-height: 100vh;
}

.signup-card {
  background: rgba(255, 255, 255, 0.15);
  backdrop-filter: blur(40px) saturate(120%) brightness(1.1) contrast(1.1);
  -webkit-backdrop-filter: blur(40px) saturate(120%) brightness(1.1) contrast(1.1);
  border: 2px solid rgba(255, 255, 255, 0.4);
  border-radius: 20px;
  box-shadow: 
    0 20px 60px rgba(0, 0, 0, 0.3),
    inset 0 1px 0 rgba(255, 255, 255, 0.4),
    inset 0 -1px 0 rgba(255, 255, 255, 0.1);
  padding: 2.5rem;
  width: 100%;
  max-width: 500px;
  margin: 0 auto;
  animation: signupSlideIn 0.5s ease-out;
}

@keyframes signupSlideIn {
  from {
    opacity: 0;
    transform: translateY(30px) scale(0.95);
  }
  to {
    opacity: 1;
    transform: translateY(0) scale(1);
  }
}

.signup-header {
  text-align: center;
  margin-bottom: 1.5rem;
}

.signup-header h1 {
  font-size: 2rem;
  font-weight: 700;
  color: #fff;
  margin-bottom: 0.5rem;
}

.signup-header p {
  font-size: 1rem;
  color: rgba(255, 255, 255, 0.7);
}

.signup-form {
  display: flex;
  flex-direction: column;
  gap: 1.25rem;
  margin: 0;
}

.form-row {
  display: grid;
  grid-template-columns: 1fr 1fr;
  gap: 1rem;
  width: 100%;
  margin: 0;
}

.form-group {
  display: flex;
  flex-direction: column;
  gap: 0.5rem;
  width: 100%;
  margin: 0;
}

.form-group label {
  font-size: 0.9rem;
  font-weight: 500;
  color: rgba(255, 255, 255, 0.9);
}

.form-group input {
  width: 100%;
  padding: 0.875rem 1rem;
  border: 1px solid rgba(255, 255, 255, 0.2);
  border-radius: 12px;
  background: rgba(0, 0, 0, 0.3);
  backdrop-filter: blur(20px) saturate(120%) contrast(1.1);
  -webkit-backdrop-filter: blur(20px) saturate(120%) contrast(1.1);
  font-size: 0.95rem;
  color: #fff;
  transition: all 0.3s cubic-bezier(0.25, 0.46, 0.45, 0.94);
  outline: none;
  box-shadow: 
    0 2px 8px rgba(0, 0, 0, 0.1),
    inset 0 1px 0 rgba(255, 255, 255, 0.1);
  box-sizing: border-box;
}

.form-group input::placeholder {
  color: rgba(255, 255, 255, 0.4);
  font-weight: 400;
}

.form-group input:focus {
  background: rgba(0, 0, 0, 0.5);
  border-color: rgba(255, 255, 255, 0.4);
  backdrop-filter: blur(25px) saturate(130%) contrast(1.2);
  -webkit-backdrop-filter: blur(25px) saturate(130%) contrast(1.2);
  box-shadow: 
    0 4px 16px rgba(0, 0, 0, 0.2),
    0 0 0 2px rgba(255, 255, 255, 0.1),
    inset 0 1px 0 rgba(255, 255, 255, 0.2);
  transform: translateY(-1px);
}

.form-group input.error {
  border-color: rgba(255, 99, 99, 0.6);
  background: rgba(255, 99, 99, 0.1);
}

.form-group input.error:focus {
  border-color: rgba(255, 99, 99, 0.8);
  box-shadow: 
    0 4px 16px rgba(255, 99, 99, 0.2),
    0 0 0 2px rgba(255, 99, 99, 0.1),
    inset 0 1px 0 rgba(255, 255, 255, 0.2);
}

.error-message {
  font-size: 0.75rem;
  color: rgba(255, 99, 99, 0.9);
  margin-top: 0.125rem;
  margin-bottom: 0;
}

.signup-button {
  padding: 0.875rem 2rem;
  border: none;
  border-radius: 12px;
  background: linear-gradient(135deg, 
    rgba(255, 255, 255, 0.2) 0%, 
    rgba(255, 255, 255, 0.1) 100%
  );
  backdrop-filter: blur(20px) saturate(120%) contrast(1.1);
  -webkit-backdrop-filter: blur(20px) saturate(120%) contrast(1.1);
  border: 1px solid rgba(255, 255, 255, 0.3);
  color: #fff;
  font-size: 1rem;
  font-weight: 600;
  cursor: pointer;
  transition: all 0.4s cubic-bezier(0.25, 0.46, 0.45, 0.94);
  box-shadow: 
    0 4px 16px rgba(0, 0, 0, 0.1),
    inset 0 1px 0 rgba(255, 255, 255, 0.3);
  margin-top: 0.75rem;
}

.signup-button:hover {
  background: linear-gradient(135deg, 
    rgba(255, 255, 255, 0.3) 0%, 
    rgba(255, 255, 255, 0.2) 100%
  );
  backdrop-filter: blur(25px) saturate(130%) contrast(1.2);
  -webkit-backdrop-filter: blur(25px) saturate(130%) contrast(1.2);
  border-color: rgba(255, 255, 255, 0.5);
  transform: translateY(-2px);
  box-shadow: 
    0 8px 24px rgba(0, 0, 0, 0.15),
    inset 0 1px 0 rgba(255, 255, 255, 0.4);
}

.signup-button:active {
  transform: translateY(0);
  box-shadow: 
    0 2px 8px rgba(0, 0, 0, 0.1),
    inset 0 1px 0 rgba(255, 255, 255, 0.2);
}

.signup-footer {
  text-align: center;
  margin-top: 1.5rem;
  padding-top: 1.25rem;
  border-top: 1px solid rgba(255, 255, 255, 0.1);
}

.signup-footer p {
  font-size: 0.9rem;
  color: rgba(255, 255, 255, 0.7);
}

.login-link {
  background: none;
  border: none;
  color: rgba(255, 255, 255, 0.9);
  font-weight: 500;
  cursor: pointer;
  text-decoration: underline;
  margin-left: 0.5rem;
  transition: color 0.3s ease;
}

.login-link:hover {
  color: #fff;
}

/* Responsive signup */
@media (max-width: 768px) {
  .signup-container {
    padding: 4.5rem 1rem 3rem;
  }
  
  .signup-card {
    padding: 1.5rem;
  }
  
  .signup-header {
    margin-bottom: 1.25rem;
  }
  
  .signup-header h1 {
    font-size: 1.75rem;
    margin-bottom: 0.375rem;
  }
  
  .signup-form {
    gap: 1rem;
  }
  
  .form-row {
    grid-template-columns: 1fr;
    gap: 1rem;
  }
  
  .form-group input {
    padding: 0.75rem 0.875rem;
    font-size: 0.9rem;
  }
  
  .error-message {
    font-size: 0.7rem;
    margin-top: 0.125rem;
  }
  
  .signup-button {
    padding: 0.75rem 1.5rem;
    font-size: 0.95rem;
    margin-top: 0.5rem;
  }
  
  .signup-footer {
    margin-top: 1.25rem;
    padding-top: 1rem;
  }
  
  .back-button {
    top: 15px;
    right: 15px;
    padding: 0.5rem 0.75rem;
    font-size: 0.8rem;
  }
  
  .signup-nav-btn {
    padding: 0.4rem 0.8rem;
    font-size: 0.8rem;
  }
}

@media (max-width: 640px) {
  .signup-container {
    padding: 4rem 1rem 2rem;
  }
  
  .signup-card {
    padding: 1.25rem;
    border-radius: 16px;
  }
  
  .signup-header {
    margin-bottom: 1rem;
  }
  
  .signup-header h1 {
    font-size: 1.5rem;
    margin-bottom: 0.25rem;
  }
  
  .signup-header p {
    font-size: 0.9rem;
  }
  
  .signup-form {
    gap: 0.875rem;
  }
  
  .form-group label {
    font-size: 0.85rem;
  }
  
  .form-group input {
    padding: 0.625rem 0.75rem;
    font-size: 0.875rem;
  }
  
  .error-message {
    font-size: 0.65rem;
  }
  
  .signup-button {
    padding: 0.625rem 1.25rem;
    font-size: 0.9rem;
    margin-top: 0.25rem;
  }
  
  .signup-footer {
    margin-top: 1rem;
    padding-top: 0.875rem;
  }
  
  .signup-footer p {
    font-size: 0.85rem;
  }
}

/* Profile Page Styles */
.profile-page {
  min-height: 100vh;
  display: flex;
  flex-direction: column;
  position: relative;
  background: linear-gradient(135deg, 
    #1a1a1a 0%, 
    #2d2d2d 25%, 
    #1f1f1f 50%, 
    #333333 75%, 
    #0f0f0f 100%
  );
  background-size: 400% 400%;
  animation: gradientShift 20s ease infinite;
}

.profile-container {
  flex: 1;
  display: flex;
  flex-direction: column;
  align-items: center;
  justify-content: flex-start;
  padding: 6rem 2rem 4rem;
  min-height: 100vh;
  max-width: 1600px;
  margin: 0 auto;
  width: 100%;
}

.profile-layout {
  display: grid;
  grid-template-columns: 1fr 1.5fr;
  gap: 2rem;
  width: 100%;
  max-width: 1400px;
  align-items: stretch;
}

.profile-card {
  background: rgba(255, 255, 255, 0.15);
  backdrop-filter: blur(40px) saturate(120%) brightness(1.1) contrast(1.1);
  -webkit-backdrop-filter: blur(40px) saturate(120%) brightness(1.1) contrast(1.1);
  border: 2px solid rgba(255, 255, 255, 0.4);
  border-radius: 20px;
  box-shadow: 
    0 20px 60px rgba(0, 0, 0, 0.3),
    inset 0 1px 0 rgba(255, 255, 255, 0.4),
    inset 0 -1px 0 rgba(255, 255, 255, 0.1);
  padding: 2.5rem;
  width: 100%;
  max-width: 600px;
  margin: 0 auto;
  animation: profileSlideIn 0.5s ease-out;
  height: 87vh;
  max-height: 87vh;
  overflow-y: auto;
  overflow-x: hidden;
}

@keyframes profileSlideIn {
  from {
    opacity: 0;
    transform: translateY(30px) scale(0.95);
  }
  to {
    opacity: 1;
    transform: translateY(0) scale(1);
  }
}

.profile-header {
  text-align: center;
  margin-bottom: 2rem;
  padding-bottom: 1.5rem;
  border-bottom: 1px solid rgba(255, 255, 255, 0.1);
}

.profile-header h1 {
  font-size: 2.5rem;
  font-weight: 700;
  color: #fff;
  margin-bottom: 0.5rem;
  background: linear-gradient(135deg, #fff 0%, rgba(255, 255, 255, 0.8) 100%);
  -webkit-background-clip: text;
  -webkit-text-fill-color: transparent;
  background-clip: text;
}

.profile-header p {
  font-size: 1.1rem;
  color: rgba(255, 255, 255, 0.7);
  font-weight: 400;
}

.profile-picture-section {
  display: flex;
  flex-direction: column;
  align-items: center;
  margin-bottom: 2rem;
  padding-bottom: 1.5rem;
  border-bottom: 1px solid rgba(255, 255, 255, 0.1);
}

.profile-avatar {
  width: 100px;
  height: 100px;
  border-radius: 50%;
  background: rgba(255, 255, 255, 0.1);
  display: flex;
  align-items: center;
  justify-content: center;
  margin-bottom: 1rem;
  overflow: hidden;
  border: 3px solid rgba(255, 255, 255, 0.2);
  transition: all 0.3s ease;
  position: relative;
}

.profile-avatar:hover {
  border-color: rgba(255, 255, 255, 0.4);
  transform: scale(1.05);
}

.profile-img {
  width: 100%;
  height: 100%;
  object-fit: cover;
}

.profile-placeholder {
  font-size: 2.5rem;
  color: rgba(255, 255, 255, 0.7);
  font-weight: 600;
}

.upload-overlay {
  position: absolute;
  top: 0;
  left: 0;
  right: 0;
  bottom: 0;
  background: rgba(0, 0, 0, 0.7);
  backdrop-filter: blur(4px);
  -webkit-backdrop-filter: blur(4px);
  border-radius: 50%;
  display: flex;
  align-items: center;
  justify-content: center;
}

.upload-progress {
  display: flex;
  flex-direction: column;
  align-items: center;
  gap: 0.5rem;
  color: white;
}

.upload-spinner {
  width: 20px;
  height: 20px;
  border: 2px solid rgba(255, 255, 255, 0.3);
  border-top: 2px solid white;
  border-radius: 50%;
  animation: spin 1s linear infinite;
}

.progress-bar {
  width: 60px;
  height: 4px;
  background: rgba(255, 255, 255, 0.3);
  border-radius: 2px;
  overflow: hidden;
}

.progress-fill {
  height: 100%;
  background: linear-gradient(90deg, #4CAF50, #8BC34A);
  border-radius: 2px;
  transition: width 0.3s ease;
}

.progress-text {
  font-size: 0.75rem;
  font-weight: 600;
  color: white;
}

.edit-picture-btn {
  display: flex;
  align-items: center;
  gap: 0.5rem;
  padding: 0.5rem 1rem;
  border: 1px solid rgba(255, 255, 255, 0.3);
  border-radius: 8px;
  background: rgba(255, 255, 255, 0.1);
  backdrop-filter: blur(20px);
  -webkit-backdrop-filter: blur(20px);
  color: rgba(255, 255, 255, 0.8);
  font-size: 0.85rem;
  font-weight: 500;
  cursor: pointer;
  transition: all 0.3s ease;
}

.edit-picture-btn:hover {
  background: rgba(255, 255, 255, 0.2);
  border-color: rgba(255, 255, 255, 0.5);
  color: #fff;
  transform: translateY(-1px);
}

.profile-actions {
  display: flex;
  gap: 1rem;
  margin-top: 1.5rem;
  flex-wrap: wrap;
  justify-content: center;
}

.logout-button {
  padding: 0.75rem 1.5rem;
  border: 1px solid rgba(255, 99, 99, 0.3);
  border-radius: 12px;
  background: rgba(255, 99, 99, 0.1);
  backdrop-filter: blur(20px) saturate(120%) contrast(1.1);
  -webkit-backdrop-filter: blur(20px) saturate(120%) contrast(1.1);
  color: rgba(255, 99, 99, 0.9);
  font-size: 0.9rem;
  font-weight: 600;
  cursor: pointer;
  transition: all 0.4s cubic-bezier(0.25, 0.46, 0.45, 0.94);
  box-shadow: 
    0 4px 16px rgba(255, 99, 99, 0.1),
    inset 0 1px 0 rgba(255, 255, 255, 0.1);
  min-width: 120px;
}

.logout-button:hover {
  background: rgba(255, 99, 99, 0.2);
  border-color: rgba(255, 99, 99, 0.5);
  color: #ff6363;
  transform: translateY(-2px);
  box-shadow: 
    0 8px 24px rgba(255, 99, 99, 0.15),
    inset 0 1px 0 rgba(255, 255, 255, 0.2);
}

.cancel-button {
  padding: 0.75rem 1.5rem;
  border: 1px solid rgba(255, 255, 255, 0.2);
  border-radius: 12px;
  background: rgba(255, 255, 255, 0.05);
  backdrop-filter: blur(20px) saturate(120%) contrast(1.1);
  -webkit-backdrop-filter: blur(20px) saturate(120%) contrast(1.1);
  color: rgba(255, 255, 255, 0.7);
  font-size: 0.9rem;
  font-weight: 600;
  cursor: pointer;
  transition: all 0.4s cubic-bezier(0.25, 0.46, 0.45, 0.94);
  box-shadow: 
    0 4px 16px rgba(0, 0, 0, 0.1),
    inset 0 1px 0 rgba(255, 255, 255, 0.1);
  min-width: 120px;
}

.cancel-button:hover {
  background: rgba(255, 255, 255, 0.1);
  border-color: rgba(255, 255, 255, 0.4);
  color: rgba(255, 255, 255, 0.9);
  transform: translateY(-2px);
  box-shadow: 
    0 8px 24px rgba(0, 0, 0, 0.15),
    inset 0 1px 0 rgba(255, 255, 255, 0.2);
}

.profile-info {
  margin-top: 2rem;
  padding-top: 1.5rem;
  border-top: 1px solid rgba(255, 255, 255, 0.1);
}

.info-item {
  display: flex;
  justify-content: space-between;
  align-items: center;
  padding: 0.75rem 0;
  border-bottom: 1px solid rgba(255, 255, 255, 0.05);
}

.info-item:last-child {
  border-bottom: none;
}

.info-label {
  font-size: 0.9rem;
  color: rgba(255, 255, 255, 0.7);
  font-weight: 500;
}

.info-value {
  font-size: 0.9rem;
  color: rgba(255, 255, 255, 0.9);
  font-weight: 400;
  font-family: 'Courier New', monospace;
}

/* Disabled input styles */
.form-group input:disabled {
  background: rgba(0, 0, 0, 0.2);
  border-color: rgba(255, 255, 255, 0.1);
  color: rgba(255, 255, 255, 0.6);
  cursor: not-allowed;
}

.form-group input:disabled::placeholder {
  color: rgba(255, 255, 255, 0.3);
}

/* Responsive profile styles */
@media (max-width: 768px) {
  .profile-picture-section {
    margin-bottom: 1.5rem;
    padding-bottom: 1rem;
  }
  
  .profile-avatar {
    width: 80px;
    height: 80px;
    margin-bottom: 0.75rem;
  }
  
  .profile-placeholder {
    font-size: 2rem;
  }
  
  .edit-picture-btn {
    padding: 0.4rem 0.8rem;
    font-size: 0.8rem;
  }
  
  .profile-actions {
    flex-direction: column;
    gap: 0.75rem;
    margin-top: 1rem;
  }
  
  .logout-button,
  .cancel-button {
    padding: 0.7rem 1.25rem;
    font-size: 0.85rem;
    min-width: 100px;
  }
  
  .profile-info {
    margin-top: 1.5rem;
    padding-top: 1rem;
  }
  
  .info-item {
    padding: 0.5rem 0;
    flex-direction: column;
    align-items: flex-start;
    gap: 0.25rem;
  }
  
  .info-label {
    font-size: 0.85rem;
  }
  
  .info-value {
    font-size: 0.85rem;
  }
}

@media (max-width: 640px) {
  .profile-avatar {
    width: 70px;
    height: 70px;
  }
  
  .profile-placeholder {
    font-size: 1.75rem;
  }
  
  .edit-picture-btn {
    padding: 0.375rem 0.75rem;
    font-size: 0.75rem;
  }
  
  .logout-button,
  .cancel-button {
    padding: 0.6rem 1rem;
    font-size: 0.8rem;
    min-width: 90px;
  }
}

/* Profile Field Display Styles */
.profile-field-display {
  background: rgba(255, 255, 255, 0.1);
  border: 1px solid rgba(255, 255, 255, 0.2);
  border-radius: 8px;
  padding: 12px 16px;
  color: #ffffff;
  font-size: 16px;
  min-height: 48px;
  display: flex;
  align-items: center;
  transition: all 0.3s ease;
}

.profile-field-display:hover {
  background: rgba(255, 255, 255, 0.15);
  border-color: rgba(255, 255, 255, 0.3);
}

.profile-field-display:empty::before {
  content: "Not set";
  color: rgba(255, 255, 255, 0.6);
  font-style: italic;
}

/* Create Post Page Styles */
.create-post-page {
  min-height: 100vh;
  display: flex;
  flex-direction: column;
  position: relative;
  background: linear-gradient(135deg, 
    #1a1a1a 0%, 
    #2d2d2d 25%, 
    #1f1f1f 50%, 
    #333333 75%, 
    #0f0f0f 100%
  );
  background-size: 400% 400%;
  animation: gradientShift 20s ease infinite;
}

.create-post-container {
  flex: 1;
  display: flex;
  align-items: center;
  justify-content: center;
  padding: 6rem 2rem 4rem;
  min-height: 100vh;
}

.create-post-card {
  background: rgba(255, 255, 255, 0.15);
  backdrop-filter: blur(40px) saturate(120%) brightness(1.1) contrast(1.1);
  -webkit-backdrop-filter: blur(40px) saturate(120%) brightness(1.1) contrast(1.1);
  border: 2px solid rgba(255, 255, 255, 0.4);
  border-radius: 20px;
  box-shadow: 
    0 20px 60px rgba(0, 0, 0, 0.3),
    inset 0 1px 0 rgba(255, 255, 255, 0.4),
    inset 0 -1px 0 rgba(255, 255, 255, 0.1);
  padding: 2.5rem;
  width: 100%;
  max-width: 600px;
  margin: 0 auto;
  animation: createPostSlideIn 0.5s ease-out;
}

@keyframes createPostSlideIn {
  from {
    opacity: 0;
    transform: translateY(30px) scale(0.95);
  }
  to {
    opacity: 1;
    transform: translateY(0) scale(1);
  }
}

.create-post-header {
  text-align: center;
  margin-bottom: 2rem;
  padding-bottom: 1.5rem;
  border-bottom: 1px solid rgba(255, 255, 255, 0.1);
}

.create-post-header h1 {
  font-size: 2.5rem;
  font-weight: 700;
  color: #fff;
  margin-bottom: 0.5rem;
  background: linear-gradient(135deg, #fff 0%, rgba(255, 255, 255, 0.8) 100%);
  -webkit-background-clip: text;
  -webkit-text-fill-color: transparent;
  background-clip: text;
}

.create-post-header p {
  font-size: 1.1rem;
  color: rgba(255, 255, 255, 0.7);
  font-weight: 400;
}

.create-post-form {
  display: flex;
  flex-direction: column;
  gap: 1.5rem;
  margin: 0;
}

.create-post-form .form-group {
  display: flex;
  flex-direction: column;
  gap: 0.5rem;
  width: 100%;
  margin: 0;
}

.create-post-form .form-group label {
  font-size: 0.9rem;
  font-weight: 500;
  color: rgba(255, 255, 255, 0.9);
}

.create-post-form .form-group input,
.create-post-form .form-group textarea {
  width: 100%;
  padding: 0.875rem 1rem;
  border: 1px solid rgba(255, 255, 255, 0.2);
  border-radius: 12px;
  background: rgba(0, 0, 0, 0.3);
  backdrop-filter: blur(20px) saturate(120%) contrast(1.1);
  -webkit-backdrop-filter: blur(20px) saturate(120%) contrast(1.1);
  font-size: 0.95rem;
  color: #fff;
  transition: all 0.3s cubic-bezier(0.25, 0.46, 0.45, 0.94);
  outline: none;
  box-shadow: 
    0 2px 8px rgba(0, 0, 0, 0.1),
    inset 0 1px 0 rgba(255, 255, 255, 0.1);
  box-sizing: border-box;
  font-family: inherit;
}

.create-post-form .form-group textarea {
  resize: vertical;
  min-height: 120px;
  line-height: 1.5;
}

.create-post-form .form-group input::placeholder,
.create-post-form .form-group textarea::placeholder {
  color: rgba(255, 255, 255, 0.4);
  font-weight: 400;
}

.create-post-form .form-group input:focus,
.create-post-form .form-group textarea:focus {
  background: rgba(0, 0, 0, 0.5);
  border-color: rgba(255, 255, 255, 0.4);
  backdrop-filter: blur(25px) saturate(130%) contrast(1.2);
  -webkit-backdrop-filter: blur(25px) saturate(130%) contrast(1.2);
  box-shadow: 
    0 4px 16px rgba(0, 0, 0, 0.2),
    0 0 0 2px rgba(255, 255, 255, 0.1),
    inset 0 1px 0 rgba(255, 255, 255, 0.2);
  transform: translateY(-1px);
}

.create-post-form .form-group input:disabled,
.create-post-form .form-group textarea:disabled {
  background: rgba(0, 0, 0, 0.2);
  border-color: rgba(255, 255, 255, 0.1);
  color: rgba(255, 255, 255, 0.6);
  cursor: not-allowed;
}

.character-count {
  font-size: 0.75rem;
  color: rgba(255, 255, 255, 0.6);
  text-align: right;
  margin-top: 0.25rem;
}

.image-upload-section {
  display: flex;
  flex-direction: column;
  gap: 1rem;
}

.image-upload-btn {
  display: flex;
  align-items: center;
  justify-content: center;
  gap: 0.5rem;
  padding: 1rem;
  border: 2px dashed rgba(255, 255, 255, 0.3);
  border-radius: 12px;
  background: rgba(255, 255, 255, 0.05);
  backdrop-filter: blur(20px);
  -webkit-backdrop-filter: blur(20px);
  color: rgba(255, 255, 255, 0.8);
  font-size: 0.9rem;
  font-weight: 500;
  cursor: pointer;
  transition: all 0.3s ease;
  min-height: 80px;
}

.image-upload-btn:hover:not(:disabled) {
  background: rgba(255, 255, 255, 0.1);
  border-color: rgba(255, 255, 255, 0.5);
  color: #fff;
  transform: translateY(-1px);
}

.image-upload-btn:disabled {
  opacity: 0.6;
  cursor: not-allowed;
}

.image-preview-container {
  position: relative;
  border-radius: 12px;
  overflow: hidden;
  background: rgba(0, 0, 0, 0.3);
  border: 1px solid rgba(255, 255, 255, 0.2);
}

.image-preview {
  width: 100%;
  height: 200px;
  object-fit: cover;
  display: block;
}

.remove-image-btn {
  position: absolute;
  top: 0.5rem;
  right: 0.5rem;
  width: 32px;
  height: 32px;
  border: none;
  border-radius: 50%;
  background: rgba(0, 0, 0, 0.7);
  backdrop-filter: blur(10px);
  -webkit-backdrop-filter: blur(10px);
  color: rgba(255, 255, 255, 0.9);
  cursor: pointer;
  display: flex;
  align-items: center;
  justify-content: center;
  transition: all 0.3s ease;
}

.remove-image-btn:hover:not(:disabled) {
  background: rgba(255, 99, 99, 0.8);
  color: #fff;
  transform: scale(1.1);
}

.remove-image-btn:disabled {
  opacity: 0.6;
  cursor: not-allowed;
}

.image-help-text {
  font-size: 0.75rem;
  color: rgba(255, 255, 255, 0.6);
  margin-top: 0.25rem;
}

.form-actions {
  display: flex;
  gap: 1rem;
  margin-top: 1rem;
  justify-content: flex-end;
}

.create-post-button {
  padding: 0.875rem 2rem;
  border: none;
  border-radius: 12px;
  background: linear-gradient(135deg, 
    rgba(255, 255, 255, 0.2) 0%, 
    rgba(255, 255, 255, 0.1) 100%
  );
  backdrop-filter: blur(20px) saturate(120%) contrast(1.1);
  -webkit-backdrop-filter: blur(20px) saturate(120%) contrast(1.1);
  border: 1px solid rgba(255, 255, 255, 0.3);
  color: #fff;
  font-size: 1rem;
  font-weight: 600;
  cursor: pointer;
  transition: all 0.4s cubic-bezier(0.25, 0.46, 0.45, 0.94);
  box-shadow: 
    0 4px 16px rgba(0, 0, 0, 0.1),
    inset 0 1px 0 rgba(255, 255, 255, 0.3);
  display: flex;
  align-items: center;
  gap: 0.5rem;
  min-width: 140px;
  justify-content: center;
}

.create-post-button:hover:not(:disabled) {
  background: linear-gradient(135deg, 
    rgba(255, 255, 255, 0.3) 0%, 
    rgba(255, 255, 255, 0.2) 100%
  );
  backdrop-filter: blur(25px) saturate(130%) contrast(1.2);
  -webkit-backdrop-filter: blur(25px) saturate(130%) contrast(1.2);
  border-color: rgba(255, 255, 255, 0.5);
  transform: translateY(-2px);
  box-shadow: 
    0 8px 24px rgba(0, 0, 0, 0.15),
    inset 0 1px 0 rgba(255, 255, 255, 0.4);
}

.create-post-button:active:not(:disabled) {
  transform: translateY(0);
  box-shadow: 
    0 2px 8px rgba(0, 0, 0, 0.1),
    inset 0 1px 0 rgba(255, 255, 255, 0.2);
}

.create-post-button:disabled {
  opacity: 0.6;
  cursor: not-allowed;
  transform: none;
}

.button-spinner {
  width: 16px;
  height: 16px;
  border: 2px solid rgba(255, 255, 255, 0.3);
  border-top: 2px solid #fff;
  border-radius: 50%;
  animation: spin 1s linear infinite;
}

/* Responsive create post styles */
@media (max-width: 768px) {
  .create-post-container {
    padding: 4.5rem 1rem 3rem;
  }
  
  .create-post-card {
    padding: 1.5rem;
    max-width: 100%;
  }
  
  .create-post-header {
    margin-bottom: 1.5rem;
    padding-bottom: 1rem;
  }
  
  .create-post-header h1 {
    font-size: 2rem;
    margin-bottom: 0.375rem;
  }
  
  .create-post-header p {
    font-size: 1rem;
  }
  
  .create-post-form {
    gap: 1.25rem;
  }
  
  .form-actions {
    flex-direction: column;
    gap: 0.75rem;
    margin-top: 0.75rem;
  }
  
  .create-post-button,
  .cancel-button {
    padding: 0.75rem 1.5rem;
    font-size: 0.95rem;
    min-width: 100px;
  }
  
  .image-preview {
    height: 150px;
  }
}

@media (max-width: 640px) {
  .create-post-container {
    padding: 4rem 1rem 2rem;
  }
  
  .create-post-card {
    padding: 1.25rem;
    border-radius: 16px;
  }
  
  .create-post-header {
    margin-bottom: 1rem;
    padding-bottom: 0.875rem;
  }
  
  .create-post-header h1 {
    font-size: 1.75rem;
    margin-bottom: 0.25rem;
  }
  
  .create-post-header p {
    font-size: 0.9rem;
  }
  
  .create-post-form {
    gap: 1rem;
  }
  
  .create-post-form .form-group input,
  .create-post-form .form-group textarea {
    padding: 0.75rem 0.875rem;
    font-size: 0.9rem;
  }
  
  .form-actions {
    margin-top: 0.5rem;
  }
  
  .create-post-button,
  .cancel-button {
    padding: 0.625rem 1.25rem;
    font-size: 0.9rem;
    min-width: 90px;
  }
  
  .image-preview {
    height: 120px;
  }
}

/* Responsive profile page styles */
@media (max-width: 768px) {
  .profile-container {
    padding: 4.5rem 1rem 3rem;
  }
  
  .profile-card {
    padding: 1.5rem;
    max-width: 100%;
  }
  
  .profile-header {
    margin-bottom: 1.5rem;
    padding-bottom: 1rem;
  }
  
  .profile-header h1 {
    font-size: 2rem;
    margin-bottom: 0.375rem;
  }
  
  .profile-header p {
    font-size: 1rem;
  }
  
  .profile-picture-section {
    margin-bottom: 1.5rem;
    padding-bottom: 1rem;
  }
  
  .profile-avatar {
    width: 80px;
    height: 80px;
    margin-bottom: 0.75rem;
  }
  
  .profile-placeholder {
    font-size: 2rem;
  }
  
  .edit-picture-btn {
    padding: 0.4rem 0.8rem;
    font-size: 0.8rem;
  }
  
  .profile-actions {
    flex-direction: column;
    gap: 0.75rem;
    margin-top: 1rem;
  }
  
  .logout-button,
  .cancel-button {
    padding: 0.7rem 1.25rem;
    font-size: 0.85rem;
    min-width: 100px;
  }
  
  .profile-info {
    margin-top: 1.5rem;
    padding-top: 1rem;
  }
  
  .info-item {
    padding: 0.5rem 0;
    flex-direction: column;
    align-items: flex-start;
    gap: 0.25rem;
  }
  
  .info-label {
    font-size: 0.85rem;
  }
  
  .info-value {
    font-size: 0.85rem;
  }
}

@media (max-width: 640px) {
  .profile-container {
    padding: 4rem 1rem 2rem;
  }
  
  .profile-card {
    padding: 1.25rem;
    border-radius: 16px;
  }
  
  .profile-header {
    margin-bottom: 1rem;
    padding-bottom: 0.875rem;
  }
  
  .profile-header h1 {
    font-size: 1.75rem;
    margin-bottom: 0.25rem;
  }
  
  .profile-header p {
    font-size: 0.9rem;
  }
  
  .profile-avatar {
    width: 70px;
    height: 70px;
  }
  
  .profile-placeholder {
    font-size: 1.75rem;
  }
  
  .edit-picture-btn {
    padding: 0.375rem 0.75rem;
    font-size: 0.75rem;
  }
  
  .logout-button,
  .cancel-button {
    padding: 0.6rem 1rem;
    font-size: 0.8rem;
    min-width: 90px;
  }
}

/* Profile Posts Feed Styles */
.profile-posts-card {
  background: rgba(255, 255, 255, 0.15);
  backdrop-filter: blur(40px) saturate(120%) brightness(1.1) contrast(1.1);
  -webkit-backdrop-filter: blur(40px) saturate(120%) brightness(1.1) contrast(1.1);
  border: 2px solid rgba(255, 255, 255, 0.4);
  border-radius: 20px;
  box-shadow: 
    0 20px 60px rgba(0, 0, 0, 0.3),
    inset 0 1px 0 rgba(255, 255, 255, 0.4),
    inset 0 -1px 0 rgba(255, 255, 255, 0.1);
  padding: 1.5rem;
  width: 100%;
  animation: profileSlideIn 0.5s ease-out;
  display: flex;
  flex-direction: column;
  height: 87vh;
  max-height: 87vh;
  overflow-y: auto;
  overflow-x: hidden;
}

.posts-feed-title {
  font-size: 1.5rem;
  font-weight: 700;
  color: #fff;
  margin-bottom: 1rem;
  text-align: center;
  background: linear-gradient(135deg, #fff 0%, rgba(255, 255, 255, 0.8) 100%);
  -webkit-background-clip: text;
  -webkit-text-fill-color: transparent;
  background-clip: text;
  flex-shrink: 0;
}

.posts-feed {
  display: grid;
  grid-template-columns: repeat(2, 1fr);
  gap: 1rem;
  overflow: visible;
  padding-right: 0.5rem;
  flex: 1;
}

.posts-feed::-webkit-scrollbar {
  width: 8px;
}

.posts-feed::-webkit-scrollbar-track {
  background: rgba(255, 255, 255, 0.1);
  border-radius: 10px;
}

.posts-feed::-webkit-scrollbar-thumb {
  background: rgba(255, 255, 255, 0.3);
  border-radius: 10px;
}

.posts-feed::-webkit-scrollbar-thumb:hover {
  background: rgba(255, 255, 255, 0.5);
}

.post-feed-item {
  background: rgba(255, 255, 255, 0.1);
  backdrop-filter: blur(20px) saturate(120%);
  -webkit-backdrop-filter: blur(20px) saturate(120%);
  border: 1px solid rgba(255, 255, 255, 0.2);
  border-radius: 12px;
  padding: 1rem;
  transition: all 0.3s ease;
  flex-shrink: 0;
  aspect-ratio: 1;
  display: flex;
  flex-direction: column;
  overflow: hidden;
}

.post-feed-item:hover {
  background: rgba(255, 255, 255, 0.15);
  border-color: rgba(255, 255, 255, 0.3);
  transform: translateY(-2px);
  box-shadow: 0 8px 24px rgba(0, 0, 0, 0.2);
}

.post-feed-image {
  width: 100%;
  height: 200px;
  margin-bottom: 0.75rem;
  border-radius: 8px;
  overflow: hidden;
  background: rgba(0, 0, 0, 0.2);
  flex-shrink: 0;
}

.post-feed-image img {
  width: 100%;
  height: 100%;
  object-fit: cover;
  display: block;
}

.post-feed-content {
  display: flex;
  flex-direction: column;
  gap: 0.5rem;
  flex: 1;
  min-height: 0;
  overflow: hidden;
}

.post-feed-item-title {
  font-size: 1rem;
  font-weight: 700;
  color: #fff;
  margin: 0;
  word-wrap: break-word;
  line-height: 1.3;
  overflow: hidden;
  text-overflow: ellipsis;
  display: -webkit-box;
  -webkit-line-clamp: 2;
  -webkit-box-orient: vertical;
  flex-shrink: 0;
}

.post-feed-text {
  font-size: 0.85rem;
  line-height: 1.4;
  color: rgba(255, 255, 255, 0.85);
  margin: 0;
  word-wrap: break-word;
  overflow: hidden;
  text-overflow: ellipsis;
  display: -webkit-box;
  -webkit-line-clamp: 3;
  -webkit-box-orient: vertical;
  flex: 1;
}

.post-feed-date {
  font-size: 0.75rem;
  color: rgba(255, 255, 255, 0.6);
  font-weight: 500;
  margin-top: 0.25rem;
}

.no-posts {
  text-align: center;
  padding: 3rem 1rem;
  color: rgba(255, 255, 255, 0.7);
}

.no-posts p {
  font-size: 1.1rem;
  margin: 0;
}

/* Responsive Styles for Profile Posts */
@media (max-width: 1200px) {
  .profile-layout {
    grid-template-columns: 1fr;
    gap: 2rem;
  }
}

@media (max-width: 768px) {
  .profile-card {
    height: 80vh;
    max-height: 80vh;
    padding: 1.5rem;
  }

  .profile-posts-card {
    padding: 1.5rem;
    height: 80vh;
    max-height: 80vh;
  }

  .posts-feed-title {
    font-size: 1.5rem;
    margin-bottom: 1rem;
  }

  .post-feed-item {
    padding: 0.875rem;
  }

  .post-feed-item-title {
    font-size: 1.1rem;
  }

  .post-feed-text {
    font-size: 0.85rem;
  }
}

@media (max-width: 640px) {
  .profile-card {
    height: 75vh;
    max-height: 75vh;
    padding: 1.25rem;
  }

  .profile-posts-card {
    padding: 1rem;
    height: 75vh;
    max-height: 75vh;
  }

  .posts-feed-title {
    font-size: 1.25rem;
    margin-bottom: 0.75rem;
  }

  .post-feed-item-title {
    font-size: 1rem;
  }

  .post-feed-text {
    font-size: 0.85rem;
  }
}

/* Post Detail Modal Styles */
.post-detail-modal-overlay {
  position: fixed;
  top: 0;
  left: 0;
  right: 0;
  bottom: 0;
  background: rgba(0, 0, 0, 0.75);
  backdrop-filter: blur(8px);
  -webkit-backdrop-filter: blur(8px);
  display: flex;
  align-items: center;
  justify-content: center;
  z-index: 1000;
  padding: 2rem;
  animation: fadeIn 0.2s ease-out;
  /* Prevent body scroll when modal is open */
  overflow: hidden;
}

/* Ensure the modal content is scrollable */
.post-detail-modal-overlay .post-detail-modal {
  /* Allow scrolling within the modal */
  overflow-y: auto;
  overflow-x: hidden;
}

@keyframes fadeIn {
  from {
    opacity: 0;
  }
  to {
    opacity: 1;
  }
}

.post-detail-modal {
  background: rgba(255, 255, 255, 0.15);
  backdrop-filter: blur(40px) saturate(120%) brightness(1.1) contrast(1.1);
  -webkit-backdrop-filter: blur(40px) saturate(120%) brightness(1.1) contrast(1.1);
  border: 2px solid rgba(255, 255, 255, 0.4);
  border-radius: 20px;
  box-shadow: 
    0 20px 60px rgba(0, 0, 0, 0.3),
    inset 0 1px 0 rgba(255, 255, 255, 0.4),
    inset 0 -1px 0 rgba(255, 255, 255, 0.1);
  max-width: 800px;
  width: 100%;
  max-height: 98vh;
  overflow-y: auto;
  overflow-x: hidden;
  animation: slideIn 0.3s ease-out;
  display: flex;
  flex-direction: column;
  /* Smooth scrolling */
  scroll-behavior: smooth;
  /* Custom scrollbar styling */
  scrollbar-width: thin;
  scrollbar-color: rgba(255, 255, 255, 0.3) transparent;
}

/* Custom scrollbar for webkit browsers */
.post-detail-modal::-webkit-scrollbar {
  width: 8px;
}

.post-detail-modal::-webkit-scrollbar-track {
  background: transparent;
}

.post-detail-modal::-webkit-scrollbar-thumb {
  background: rgba(255, 255, 255, 0.3);
  border-radius: 4px;
}

.post-detail-modal::-webkit-scrollbar-thumb:hover {
  background: rgba(255, 255, 255, 0.5);
}

@keyframes slideIn {
  from {
    transform: translateY(-20px);
    opacity: 0;
  }
  to {
    transform: translateY(0);
    opacity: 1;
  }
}

.post-detail-header {
  display: flex;
  justify-content: space-between;
  align-items: center;
  padding: 1.5rem;
  border-bottom: 1px solid rgba(255, 255, 255, 0.2);
}

.post-detail-title {
  font-size: 1.75rem;
  font-weight: 700;
  color: #fff;
  margin: 0;
}

.post-detail-close-btn {
  background: none;
  border: none;
  color: rgba(255, 255, 255, 0.8);
  font-size: 2rem;
  cursor: pointer;
  padding: 0;
  width: 32px;
  height: 32px;
  display: flex;
  align-items: center;
  justify-content: center;
  border-radius: 50%;
  transition: all 0.2s ease;
}

.post-detail-close-btn:hover {
  background: rgba(255, 255, 255, 0.1);
  color: #fff;
  transform: rotate(90deg);
}

.post-detail-user-info {
  display: flex;
  align-items: center;
  gap: 1rem;
  padding: 1.5rem;
  border-bottom: 1px solid rgba(255, 255, 255, 0.1);
}

.post-detail-avatar {
  width: 48px;
  height: 48px;
  border-radius: 50%;
  background: rgba(255, 255, 255, 0.2);
  display: flex;
  align-items: center;
  justify-content: center;
  font-size: 1.5rem;
  flex-shrink: 0;
}

.post-detail-user-info strong {
  display: block;
  font-size: 1rem;
  font-weight: 700;
  color: #fff;
}

.post-detail-username {
  display: block;
  font-size: 0.875rem;
  color: rgba(255, 255, 255, 0.6);
  margin-top: 0.25rem;
}

.post-detail-image {
  width: 100%;
  overflow: visible;
  margin: 0;
  padding: 0;
  background: rgba(0, 0, 0, 0.1);
  border-radius: 0;
  display: flex;
  align-items: center;
  justify-content: center;
}

.post-detail-image img {
  max-width: 100%;
  height: auto;
  object-fit: contain;
  display: block;
  transition: transform 0.3s ease;
  width: auto;
  max-height: 70vh;
}

.post-detail-image img:hover {
  transform: scale(1.01);
}

.post-detail-content {
  padding: 1.5rem;
}

.post-detail-text {
  font-size: 1.1rem;
  line-height: 1.7;
  color: rgba(255, 255, 255, 0.9);
  margin-bottom: 1.5rem;
  white-space: pre-wrap;
  word-wrap: break-word;
}

.post-detail-footer {
  display: flex;
  justify-content: space-between;
  align-items: center;
  padding-top: 1rem;
  border-top: 1px solid rgba(255, 255, 255, 0.2);
  gap: 1rem;
}

.post-detail-actions {
  display: flex;
  align-items: center;
  gap: 1rem;
}

.post-detail-meta {
  display: flex;
  align-items: center;
  gap: 1rem;
}

.post-like-btn {
  background: none;
  border: none;
  color: rgba(255, 255, 255, 0.6);
  cursor: pointer;
  padding: 0.5rem;
  border-radius: 8px;
  transition: all 0.2s ease;
  display: flex;
  align-items: center;
  gap: 0.5rem;
  font-size: 0.9rem;
}

.post-like-btn:hover {
  color: #ff6b6b;
  background: rgba(255, 107, 107, 0.1);
}

.post-like-btn.liked {
  color: #ff6b6b;
}

.post-like-btn.liked:hover {
  color: #ff5252;
  background: rgba(255, 107, 107, 0.15);
}

/* Comments Section Styles */
.comments-section {
  padding: 1.5rem;
  border-top: 1px solid rgba(255, 255, 255, 0.2);
}

.comments-title {
  font-size: 1.25rem;
  font-weight: 600;
  color: #fff;
  margin: 0 0 1.5rem 0;
  display: flex;
  align-items: center;
  gap: 0.5rem;
}

.add-comment-form {
  margin-bottom: 2rem;
}

.comment-input {
  width: 100%;
  background: rgba(255, 255, 255, 0.1);
  border: 1px solid rgba(255, 255, 255, 0.2);
  border-radius: 12px;
  padding: 1rem;
  color: #fff;
  font-size: 1rem;
  line-height: 1.5;
  resize: vertical;
  min-height: 80px;
  margin-bottom: 1rem;
  transition: all 0.2s ease;
}

.comment-input::placeholder {
  color: rgba(255, 255, 255, 0.6);
}

.comment-input:focus {
  outline: none;
  border-color: rgba(255, 255, 255, 0.4);
  background: rgba(255, 255, 255, 0.15);
  box-shadow: 0 0 0 3px rgba(255, 255, 255, 0.1);
}

.comment-input:disabled {
  opacity: 0.6;
  cursor: not-allowed;
}

.comment-submit-btn {
  padding: 0.75rem 1.5rem;
  border: 1px solid rgba(255, 255, 255, 0.3);
  border-radius: 12px;
  background: linear-gradient(135deg, 
    rgba(255, 255, 255, 0.2) 0%, 
    rgba(255, 255, 255, 0.1) 100%
  );
  backdrop-filter: blur(20px) saturate(120%) contrast(1.1);
  -webkit-backdrop-filter: blur(20px) saturate(120%) contrast(1.1);
  color: #fff;
  font-size: 0.9rem;
  font-weight: 600;
  cursor: pointer;
  transition: all 0.2s ease;
  display: flex;
  align-items: center;
  gap: 0.5rem;
  box-shadow: 
    0 4px 16px rgba(0, 0, 0, 0.1),
    inset 0 1px 0 rgba(255, 255, 255, 0.2);
}

.comment-submit-btn:hover:not(:disabled) {
  background: linear-gradient(135deg, 
    rgba(255, 255, 255, 0.3) 0%, 
    rgba(255, 255, 255, 0.2) 100%
  );
  backdrop-filter: blur(25px) saturate(130%) contrast(1.2);
  -webkit-backdrop-filter: blur(25px) saturate(130%) contrast(1.2);
  border-color: rgba(255, 255, 255, 0.5);
  color: #fff;
  transform: translateY(-2px);
  box-shadow: 
    0 8px 24px rgba(0, 0, 0, 0.15),
    inset 0 1px 0 rgba(255, 255, 255, 0.3);
}

.comment-submit-btn:active:not(:disabled) {
  transform: translateY(0);
  box-shadow: 
    0 2px 8px rgba(0, 0, 0, 0.1),
    inset 0 1px 0 rgba(255, 255, 255, 0.2);
}

.comment-submit-btn:disabled {
  opacity: 0.6;
  cursor: not-allowed;
  transform: none;
}

.comments-list {
  display: flex;
  flex-direction: column;
  gap: 1rem;
  max-height: 400px;
  overflow-y: auto;
  overflow-x: hidden;
  /* Custom scrollbar for comments list */
  scrollbar-width: thin;
  scrollbar-color: rgba(255, 255, 255, 0.2) transparent;
}

.comments-list::-webkit-scrollbar {
  width: 6px;
}

.comments-list::-webkit-scrollbar-track {
  background: transparent;
}

.comments-list::-webkit-scrollbar-thumb {
  background: rgba(255, 255, 255, 0.2);
  border-radius: 3px;
}

.comments-list::-webkit-scrollbar-thumb:hover {
  background: rgba(255, 255, 255, 0.3);
}

.comment-item {
  background: rgba(255, 255, 255, 0.05);
  border: 1px solid rgba(255, 255, 255, 0.1);
  border-radius: 12px;
  padding: 1rem;
  transition: all 0.2s ease;
}

.comment-item:hover {
  background: rgba(255, 255, 255, 0.08);
  border-color: rgba(255, 255, 255, 0.15);
}

.comment-header {
  display: flex;
  justify-content: space-between;
  align-items: center;
  margin-bottom: 0.75rem;
  gap: 1rem;
}

.comment-author {
  font-weight: 600;
  color: #667eea;
  font-size: 0.9rem;
}

.comment-date {
  color: rgba(255, 255, 255, 0.6);
  font-size: 0.8rem;
  white-space: nowrap;
}

.comment-delete-btn {
  background: none;
  border: none;
  color: rgba(255, 255, 255, 0.6);
  cursor: pointer;
  padding: 0.25rem;
  border-radius: 4px;
  transition: all 0.2s ease;
  display: flex;
  align-items: center;
  justify-content: center;
}

.comment-delete-btn:hover {
  color: #ff6b6b;
  background: rgba(255, 107, 107, 0.1);
}

.comment-content {
  color: rgba(255, 255, 255, 0.9);
  line-height: 1.6;
  margin: 0;
  white-space: pre-wrap;
  word-wrap: break-word;
}

.comment-actions {
  display: flex;
  align-items: center;
  gap: 1rem;
  margin-top: 0.75rem;
  padding-top: 0.75rem;
  border-top: 1px solid rgba(255, 255, 255, 0.1);
}

.comment-like-btn {
  background: none;
  border: none;
  color: rgba(255, 255, 255, 0.6);
  cursor: pointer;
  padding: 0.5rem;
  border-radius: 8px;
  transition: all 0.2s ease;
  display: flex;
  align-items: center;
  gap: 0.5rem;
  font-size: 0.9rem;
}

.comment-like-btn:hover {
  color: #ff6b6b;
  background: rgba(255, 107, 107, 0.1);
}

.comment-like-btn.liked {
  color: #ff6b6b;
}

.comment-like-btn.liked:hover {
  color: #ff5252;
  background: rgba(255, 107, 107, 0.15);
}

.comments-loading {
  display: flex;
  flex-direction: column;
  align-items: center;
  justify-content: center;
  padding: 2rem;
  color: rgba(255, 255, 255, 0.7);
}

.comments-loading .loading-spinner {
  width: 24px;
  height: 24px;
  border: 2px solid rgba(255, 255, 255, 0.3);
  border-top: 2px solid #667eea;
  border-radius: 50%;
  animation: spin 1s linear infinite;
  margin-bottom: 0.5rem;
}

.no-comments {
  text-align: center;
  padding: 2rem;
  color: rgba(255, 255, 255, 0.6);
  font-style: italic;
}

@keyframes spin {
  0% { transform: rotate(0deg); }
  100% { transform: rotate(360deg); }
}

/* Responsive improvements for post detail modal */
@media (max-width: 768px) {
  .post-detail-modal-overlay {
    padding: 1rem;
    align-items: flex-start;
    padding-top: 2rem;
  }
  
  .post-detail-modal {
    max-height: calc(100vh - 4rem);
    max-width: 100%;
    margin: 0;
  }
  
  .post-detail-image img {
    /* Removed max-height to show full image */
    height: auto;
  }
  
  .post-detail-footer {
    flex-direction: column;
    align-items: flex-start;
    gap: 1rem;
  }
  
  .post-detail-meta {
    width: 100%;
    justify-content: space-between;
  }
  
  .comments-list {
    max-height: 300px;
  }
  
  .comment-input {
    min-height: 60px;
  }
}

@media (max-width: 480px) {
  .post-detail-modal-overlay {
    padding: 0.5rem;
    padding-top: 1rem;
  }
  
  .post-detail-modal {
    max-height: calc(100vh - 2rem);
    border-radius: 16px;
  }
  
  .post-detail-header {
    padding: 1rem;
  }
  
  .post-detail-content {
    padding: 1rem;
  }
  
  .comments-section {
    padding: 1rem;
  }
  
  .comments-list {
    max-height: 250px;
  }
}

.post-detail-date {
  font-size: 0.9rem;
  color: rgba(255, 255, 255, 0.6);
  font-weight: 500;
}

.post-delete-btn {
  display: flex;
  align-items: center;
  gap: 0.5rem;
  padding: 0.5rem 1rem;
  background: rgba(220, 53, 69, 0.2);
  border: 1px solid rgba(220, 53, 69, 0.5);
  border-radius: 8px;
  color: #ff6b6b;
  font-size: 0.9rem;
  font-weight: 600;
  cursor: pointer;
  transition: all 0.3s ease;
}

.post-delete-btn:hover:not(:disabled) {
  background: rgba(220, 53, 69, 0.3);
  border-color: rgba(220, 53, 69, 0.7);
  color: #ff5252;
  transform: translateY(-1px);
}

.post-delete-btn:disabled {
  opacity: 0.6;
  cursor: not-allowed;
}

.post-delete-btn svg {
  flex-shrink: 0;
}

.post-feed-item {
  cursor: pointer;
}

.post-feed-item:hover {
  background: rgba(255, 255, 255, 0.15);
  border-color: rgba(255, 255, 255, 0.3);
  transform: translateY(-2px);
  box-shadow: 0 8px 24px rgba(0, 0, 0, 0.2);
}

/* Relationship Overlay Styles */
.relationship-section {
  margin-bottom: 1.5rem;
  padding-bottom: 1.5rem;
  border-bottom: 1px solid rgba(255, 255, 255, 0.1);
}

.relationship-section:last-child {
  border-bottom: none;
  margin-bottom: 0;
  padding-bottom: 0;
}

.relationship-subtitle {
  font-size: 1.1rem;
  font-weight: 600;
  color: #fff;
  margin: 0 0 0.75rem 0;
}

.relationship-text {
  font-size: 1rem;
  line-height: 1.6;
  color: rgba(255, 255, 255, 0.9);
  margin: 0;
  white-space: pre-wrap;
  word-wrap: break-word;
}

.similarity-badge {
  display: inline-block;
  padding: 0.5rem 1rem;
  background: rgba(102, 126, 234, 0.2);
  border: 1px solid rgba(102, 126, 234, 0.5);
  border-radius: 8px;
  color: #667eea;
  font-size: 0.9rem;
  font-weight: 600;
}

.relationship-posts-preview {
  display: flex;
  align-items: center;
  gap: 1.5rem;
  margin-top: 2rem;
  padding-top: 1.5rem;
  border-top: 1px solid rgba(255, 255, 255, 0.2);
}

.relationship-post-card {
  flex: 1;
  background: rgba(255, 255, 255, 0.05);
  border: 1px solid rgba(255, 255, 255, 0.1);
  border-radius: 12px;
  padding: 1rem;
}

.relationship-post-header {
  display: flex;
  align-items: center;
  gap: 0.75rem;
  margin-bottom: 0.75rem;
}

.relationship-post-avatar {
  width: 32px;
  height: 32px;
  border-radius: 50%;
  background: rgba(255, 255, 255, 0.2);
  display: flex;
  align-items: center;
  justify-content: center;
  font-size: 0.9rem;
  flex-shrink: 0;
}

.relationship-post-info strong {
  font-size: 0.9rem;
  font-weight: 600;
  color: #fff;
}

.relationship-post-title {
  font-size: 0.95rem;
  font-weight: 600;
  color: rgba(255, 255, 255, 0.95);
  margin: 0 0 0.5rem 0;
  line-height: 1.3;
}

.relationship-post-content-preview {
  font-size: 0.85rem;
  line-height: 1.5;
  color: rgba(255, 255, 255, 0.8);
  margin: 0;
  display: -webkit-box;
  -webkit-line-clamp: 3;
  -webkit-box-orient: vertical;
  overflow: hidden;
}

.relationship-posts-connector {
  font-size: 1.5rem;
  color: rgba(255, 255, 255, 0.4);
  font-weight: bold;
}

@media (max-width: 768px) {
  .relationship-posts-preview {
    flex-direction: column;
    gap: 1rem;
  }
  
  .relationship-posts-connector {
    transform: rotate(90deg);
  }
  
  .relationship-post-card {
    min-width: 100%;
  }
}

<|MERGE_RESOLUTION|>--- conflicted
+++ resolved
@@ -297,13 +297,7 @@
 
 .search-container {
   position: relative;
-<<<<<<< HEAD
-  max-width: 500px;
-  width: 100%;
-  flex: 1;
-=======
   width: 450px;
->>>>>>> d84972e7
   display: flex;
   align-items: center;
   justify-content: center;
